--- conflicted
+++ resolved
@@ -26,24 +26,12 @@
 let
   inherit (pyproject-nix.lib) pypa;
 
-<<<<<<< HEAD
-  selectWheel = files: lib.take 1 (
-    let
-      wheelFiles = builtins.filter (fileEntry: pypa.isWheelFileName fileEntry.file) files;
-      # Group wheel files by their file name
-      wheelFilesByFileName = lib.listToAttrs (map (fileEntry: lib.nameValuePair fileEntry.file fileEntry) wheelFiles);
-      selectedWheels = pypa.selectWheels python (map (fileEntry: pypa.parseWheelFileName fileEntry.file) wheelFiles);
-    in
-    map (wheel: wheelFilesByFileName.${wheel.filename}) selectedWheels
-  );
-=======
   selectWheel = files: lib.take 1 (let
     wheelFiles = builtins.filter (fileEntry: pypa.isWheelFileName fileEntry.file) files;
     # Group wheel files by their file name
     wheelFilesByFileName = lib.listToAttrs (map (fileEntry: lib.nameValuePair fileEntry.file fileEntry) wheelFiles);
     selectedWheels = pypa.selectWheels python.stdenv.targetPlatform python (map (fileEntry: pypa.parseWheelFileName fileEntry.file) wheelFiles);
   in map (wheel: wheelFilesByFileName.${wheel.filename}) selectedWheels);
->>>>>>> 84c484b0
 
 in
 
