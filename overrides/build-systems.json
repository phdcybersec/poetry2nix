--- conflicted
+++ resolved
@@ -18909,6 +18909,9 @@
     "setuptools",
     "setuptools-scm"
   ],
+  "pytest-md": [
+    "setuptools"
+  ],
   "pytest-metadata": [
     "hatch-vcs",
     "hatchling",
@@ -20505,24 +20508,8 @@
   "readtime": [
     "setuptools"
   ],
-<<<<<<< HEAD
-  "pytest-logdog": [
-    "setuptools",
-    "setuptools-scm"
-  ],
-  "pytest-md": [
-    "setuptools"
-  ],
-  "pytest-metadata": [
-    "hatch-vcs",
-    "hatchling",
-    "poetry-core",
-    "setuptools",
-    "setuptools-scm"
-=======
   "rebulk": [
     "setuptools"
->>>>>>> 1a3c0998
   ],
   "recipe-scrapers": [
     "setuptools"
