--- conflicted
+++ resolved
@@ -5403,11 +5403,10 @@
   "django-maintenance-mode": [
     "setuptools"
   ],
-<<<<<<< HEAD
   "django-markdownify": [
-=======
+    "setuptools"
+  ],
   "django-markdownx": [
->>>>>>> 73f004b3
     "setuptools"
   ],
   "django-model-utils": [
