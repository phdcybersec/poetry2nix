{
  "aadict": [
    "setuptools"
  ],
  "aafigure": [
    "setuptools"
  ],
  "aardwolf": [
    "setuptools"
  ],
  "abodepy": [
    "setuptools",
    "setuptools-scm"
  ],
  "absl-py": [
    "setuptools"
  ],
  "absolufy-imports": [
    "setuptools"
  ],
  "accelerate": [
    "setuptools"
  ],
  "accuweather": [
    "setuptools"
  ],
  "acme": [
    "setuptools"
  ],
  "acme-tiny": [
    "setuptools",
    "setuptools-scm"
  ],
  "acoustics": [
    "flit-core",
    "setuptools"
  ],
  "acquire": [
    "setuptools",
    "setuptools-scm"
  ],
  "actdiag": [
    "setuptools"
  ],
  "adafruit-io": [
    "setuptools",
    "setuptools-scm"
  ],
  "adafruit-nrfutil": [
    "setuptools"
  ],
  "adafruit-platformdetect": [
    "setuptools",
    "setuptools-scm"
  ],
  "adafruit-pureio": [
    "setuptools",
    "setuptools-scm"
  ],
  "adal": [
    "setuptools"
  ],
  "adax": [
    "setuptools"
  ],
  "adax-local": [
    "setuptools"
  ],
  "adb-enhanced": [
    "setuptools"
  ],
  "adb-homeassistant": [
    "setuptools"
  ],
  "adb-shell": [
    "setuptools"
  ],
  "adblock": [
    "setuptools"
  ],
  "add-trailing-comma": [
    "setuptools"
  ],
  "addict": [
    "setuptools"
  ],
  "adext": [
    "setuptools",
    "setuptools-scm"
  ],
  "adguardhome": [
    "poetry-core",
    "setuptools"
  ],
  "adjusttext": [
    "setuptools"
  ],
  "adlfs": [
    "setuptools",
    "setuptools-scm"
  ],
  "advantage-air": [
    "setuptools"
  ],
  "advocate": [
    "setuptools"
  ],
  "aemet-opendata": [
    "setuptools"
  ],
  "aenum": [
    "setuptools"
  ],
  "aeppl": [
    "setuptools"
  ],
  "aesara": [
    "cython",
    "hatch-vcs",
    "hatchling",
    "setuptools"
  ],
  "aesedb": [
    "setuptools"
  ],
  "aetcd": [
    "setuptools",
    "setuptools-scm"
  ],
  "afdko": [
    "setuptools",
    "setuptools-scm"
  ],
  "affine": [
    {
      "buildSystem": "setuptools",
      "until": "2.4.0"
    },
    {
      "buildSystem": "flit-core",
      "from": "2.4.0"
    }
  ],
  "afsapi": [
    "setuptools",
    "setuptools-scm"
  ],
  "agate": [
    "setuptools"
  ],
  "agate-dbf": [
    "setuptools"
  ],
  "agate-excel": [
    "setuptools"
  ],
  "agate-sql": [
    "setuptools"
  ],
  "agent-py": [
    "setuptools"
  ],
  "aggdraw": [
    "setuptools"
  ],
  "ago": [
    "setuptools"
  ],
  "ailment": [
    "setuptools"
  ],
  "aio-geojson-client": [
    "setuptools"
  ],
  "aio-geojson-generic-client": [
    "setuptools"
  ],
  "aio-geojson-geonetnz-quakes": [
    "setuptools"
  ],
  "aio-geojson-geonetnz-volcano": [
    "setuptools"
  ],
  "aio-geojson-nsw-rfs-incidents": [
    "setuptools"
  ],
  "aio-geojson-usgs-earthquakes": [
    "setuptools"
  ],
  "aio-georss-client": [
    "setuptools"
  ],
  "aio-georss-gdacs": [
    "setuptools"
  ],
  "aio-pika": [
    "poetry-core",
    "setuptools"
  ],
  "aioairq": [
    "setuptools"
  ],
  "aioairzone": [
    "setuptools"
  ],
  "aioairzone-cloud": [
    "setuptools"
  ],
  "aioaladdinconnect": [
    "setuptools"
  ],
  "aioambient": [
    "poetry-core",
    "setuptools"
  ],
  "aioamqp": [
    "setuptools"
  ],
  "aioapcaccess": [
    "setuptools",
    "setuptools-scm"
  ],
  "aioapns": [
    "setuptools"
  ],
  "aioaseko": [
    "setuptools"
  ],
  "aioasuswrt": [
    "setuptools"
  ],
  "aioautomower": [
    "poetry-core",
    "setuptools"
  ],
  "aioazuredevops": [
    "setuptools"
  ],
  "aiobafi6": [
    "poetry-core"
  ],
  "aiobiketrax": [
    "poetry-core",
    "setuptools"
  ],
  "aioblescan": [
    "setuptools"
  ],
  "aioboto3": [
    "poetry",
    "poetry-core"
  ],
  "aiobotocore": [
    "setuptools"
  ],
  "aiobroadlink": [
    "setuptools"
  ],
  "aiocache": [
    "setuptools"
  ],
  "aiocoap": [
    "setuptools"
  ],
  "aiocomelit": [
    "poetry-core"
  ],
  "aioconsole": [
    "setuptools"
  ],
  "aiocontextvars": [
    "setuptools"
  ],
  "aiocron": [
    "setuptools"
  ],
  "aiocsv": [
    "cython",
    "setuptools"
  ],
  "aiocurrencylayer": [
    "poetry-core",
    "setuptools"
  ],
  "aiodhcpwatcher": [
    "poetry-core"
  ],
  "aiodiscover": [
    "setuptools"
  ],
  "aiodns": [
    "setuptools"
  ],
  "aioeafm": [
    "poetry-core",
    "setuptools"
  ],
  "aioeagle": [
    "setuptools"
  ],
  "aioecowitt": [
    "setuptools"
  ],
  "aioelectricitymaps": [
    "poetry-core"
  ],
  "aioemonitor": [
    "setuptools"
  ],
  "aioesphomeapi": [
    "cython",
    "setuptools"
  ],
  "aioextensions": [
    "setuptools"
  ],
  "aiofile": [
    "poetry-core",
    "setuptools"
  ],
  "aiofiles": [
    {
      "buildSystem": "poetry-core",
      "until": "23.2.0"
    },
    {
      "buildSystem": "setuptools",
      "until": "23.2.0"
    },
    {
      "buildSystem": "hatchling",
      "from": "23.2.0"
    }
  ],
  "aioflo": [
    "poetry-core",
    "setuptools"
  ],
  "aioftp": [
    "setuptools"
  ],
  "aiogithubapi": [
    "poetry-core",
    "setuptools"
  ],
  "aiogram": [
    "hatchling"
  ],
  "aioguardian": [
    "poetry-core",
    "setuptools"
  ],
  "aiohappyeyeballs": [
    "poetry-core"
  ],
  "aioharmony": [
    "setuptools"
  ],
  "aiohomekit": [
    "poetry-core",
    "setuptools"
  ],
  "aiohttp": [
    "cython",
    "setuptools"
  ],
  "aiohttp-apispec": [
    "setuptools"
  ],
  "aiohttp-client-cache": [
    "poetry",
    "poetry-core"
  ],
  "aiohttp-cors": [
    "setuptools"
  ],
  "aiohttp-devtools": [
    "setuptools"
  ],
  "aiohttp-fast-url-dispatcher": [
    "poetry-core"
  ],
  "aiohttp-jinja2": [
    "setuptools"
  ],
  "aiohttp-oauthlib": [
    "setuptools-scm"
  ],
  "aiohttp-remotes": [
    "flit",
    "setuptools"
  ],
  "aiohttp-retry": [
    "setuptools"
  ],
  "aiohttp-rpc": [
    "poetry",
    "poetry-core"
  ],
  "aiohttp-socks": [
    "setuptools"
  ],
  "aiohttp-swagger": [
    "setuptools"
  ],
  "aiohttp-wsgi": [
    "setuptools"
  ],
  "aiohttp-zlib-ng": [
    "poetry-core"
  ],
  "aiohue": [
    "setuptools"
  ],
  "aiohwenergy": [
    "setuptools"
  ],
  "aioimaplib": [
    "setuptools"
  ],
  "aioinflux": [
    "setuptools"
  ],
  "aioitertools": [
    "flit-core",
    "setuptools"
  ],
  "aiojobs": [
    "flit-core",
    "setuptools"
  ],
  "aiokafka": [
    "cython",
    "setuptools"
  ],
  "aiokef": [
    "setuptools"
  ],
  "aiolifx": [
    "setuptools"
  ],
  "aiolifx-connection": [
    "setuptools"
  ],
  "aiolifx-effects": [
    "setuptools"
  ],
  "aiolifx-themes": [
    "poetry-core"
  ],
  "aiolimiter": [
    "poetry-core",
    "setuptools"
  ],
  "aiolip": [
    "setuptools"
  ],
  "aiolookin": [
    "setuptools"
  ],
  "aiolyric": [
    "setuptools"
  ],
  "aiomisc": [
    "poetry-core",
    "setuptools"
  ],
  "aiomisc-pytest": [
    "poetry-core"
  ],
  "aiomodernforms": [
    "setuptools"
  ],
  "aiomqtt": [
    "poetry-core"
  ],
  "aiomultiprocess": [
    "flit-core",
    "setuptools"
  ],
  "aiomusiccast": [
    "poetry-core",
    "setuptools"
  ],
  "aiomysensors": [
    "poetry-core",
    "setuptools"
  ],
  "aiomysql": [
    "setuptools",
    "setuptools-scm"
  ],
  "aionanoleaf": [
    "setuptools"
  ],
  "aionotify": [
    "setuptools"
  ],
  "aionotion": [
    "poetry-core",
    "setuptools"
  ],
  "aionut": [
    "poetry-core"
  ],
  "aiooncue": [
    "setuptools"
  ],
  "aioopenexchangerates": [
    "poetry-core",
    "setuptools"
  ],
  "aiooss2": [
    "setuptools",
    "setuptools-scm"
  ],
  "aiooui": [
    "poetry-core"
  ],
  "aiopath": [
    "poetry-core",
    "setuptools"
  ],
  "aiopegelonline": [
    "setuptools"
  ],
  "aiopg": [
    "setuptools"
  ],
  "aiopinboard": [
    "poetry-core"
  ],
  "aioprocessing": [
    "flit-core",
    "setuptools"
  ],
  "aiopulse": [
    "setuptools"
  ],
  "aiopurpleair": [
    "poetry-core"
  ],
  "aiopvapi": [
    "setuptools"
  ],
  "aiopvpc": [
    "poetry-core",
    "setuptools"
  ],
  "aiopyarr": [
    "setuptools"
  ],
  "aiopylgtv": [
    "setuptools"
  ],
  "aioqsw": [
    "setuptools"
  ],
  "aioquic": [
    "setuptools"
  ],
  "aioquic-mitmproxy": [
    "setuptools"
  ],
  "aioraven": [
    "setuptools"
  ],
  "aiorecollect": [
    "poetry-core",
    "setuptools"
  ],
  "aioredis": [
    "setuptools"
  ],
  "aioresponses": [
    "pbr",
    "setuptools"
  ],
  "aioridwell": [
    "poetry-core",
    "setuptools"
  ],
  "aiormq": [
    "poetry-core",
    "setuptools"
  ],
  "aiorpcx": [
    "setuptools"
  ],
  "aiortm": [
    "poetry-core",
    "setuptools"
  ],
  "aiortsp": [
    "setuptools"
  ],
  "aioruckus": [
    "setuptools"
  ],
  "aiorun": [
    "flit-core",
    "setuptools"
  ],
  "aioruuvigateway": [
    "hatchling"
  ],
  "aiosenseme": [
    "setuptools"
  ],
  "aiosenz": [
    "setuptools"
  ],
  "aioserial": [
    "setuptools"
  ],
  "aioshelly": [
    "setuptools"
  ],
  "aioshutil": [
    "setuptools",
    "setuptools-scm"
  ],
  "aiosignal": [
    "setuptools"
  ],
  "aioskybell": [
    "setuptools"
  ],
  "aioslimproto": [
    "setuptools"
  ],
  "aiosmb": [
    "setuptools"
  ],
  "aiosmtpd": [
    "setuptools"
  ],
  "aiosmtplib": [
    "poetry-core",
    "setuptools"
  ],
  "aiosomecomfort": [
    "setuptools"
  ],
  "aiosql": [
    "poetry-core",
    "setuptools",
    "setuptools-scm"
  ],
  "aiosqlite": [
    "flit-core",
    "setuptools"
  ],
  "aiosteamist": [
    "poetry-core",
    "setuptools"
  ],
  "aiostream": [
    "setuptools"
  ],
  "aioswitcher": [
    "poetry-core",
    "setuptools"
  ],
  "aiosyncthing": [
    "setuptools"
  ],
  "aiotankerkoenig": [
    "poetry-core"
  ],
  "aiotractive": [
    "setuptools"
  ],
  "aiounifi": [
    "setuptools"
  ],
  "aiounittest": [
    "setuptools"
  ],
  "aiovlc": [
    "setuptools"
  ],
  "aiovodafone": [
    "poetry-core"
  ],
  "aiowaqi": [
    "poetry-core"
  ],
  "aiowatttime": [
    "poetry-core",
    "setuptools"
  ],
  "aiowebostv": [
    "setuptools"
  ],
  "aioweenect": [
    "poetry-core"
  ],
  "aiowinreg": [
    "setuptools"
  ],
  "aiowithings": [
    "poetry-core"
  ],
  "aioymaps": [
    "setuptools"
  ],
  "aiozeroconf": [
    "setuptools"
  ],
  "airium": [
    "setuptools"
  ],
  "airly": [
    "setuptools"
  ],
  "airthings-ble": [
    "poetry-core",
    "setuptools"
  ],
  "airthings-cloud": [
    "setuptools"
  ],
  "airtouch4pyapi": [
    "setuptools"
  ],
  "airtouch5py": [
    "poetry-core"
  ],
  "ajpy": [
    "setuptools"
  ],
  "ajsonrpc": [
    "setuptools"
  ],
  "alabaster": [
    "flit-core",
    "setuptools"
  ],
  "aladdin-connect": [
    "setuptools"
  ],
  "alarmdecoder": [
    "setuptools"
  ],
  "albumentations": [
    "setuptools"
  ],
  "ale-py": [
    "setuptools"
  ],
  "alectryon": [
    "setuptools"
  ],
  "alembic": [
    "setuptools"
  ],
  "alembic-postgresql-enum": [
    "poetry"
  ],
  "alexapy": [
    "poetry-core"
  ],
  "algebraic-data-types": [
    "setuptools"
  ],
  "alive-progress": [
    "setuptools"
  ],
  "aliyun-python-sdk-cdn": [
    "setuptools"
  ],
  "aliyun-python-sdk-config": [
    "setuptools"
  ],
  "aliyun-python-sdk-core": [
    "setuptools"
  ],
  "aliyun-python-sdk-dbfs": [
    "setuptools"
  ],
  "aliyun-python-sdk-iot": [
    "setuptools"
  ],
  "aliyun-python-sdk-kms": [
    "setuptools"
  ],
  "aliyun-python-sdk-sts": [
    "setuptools"
  ],
  "allpairspy": [
    "setuptools"
  ],
  "allure-behave": [
    "setuptools",
    "setuptools-scm"
  ],
  "allure-pytest": [
    "setuptools",
    "setuptools-scm"
  ],
  "allure-python-commons": [
    "setuptools",
    "setuptools-scm"
  ],
  "allure-python-commons-test": [
    "setuptools",
    "setuptools-scm"
  ],
  "alog": [
    "setuptools"
  ],
  "alpha-vantage": [
    "setuptools"
  ],
  "altair": [
    "hatchling",
    "setuptools"
  ],
  "amaranth": [
    "setuptools",
    "setuptools-scm"
  ],
  "amaranth-boards": [
    "setuptools",
    "setuptools-scm"
  ],
  "amaranth-soc": [
    "setuptools",
    "setuptools-scm"
  ],
  "amarna": [
    "setuptools"
  ],
  "amazon-ion": [
    "setuptools"
  ],
  "ambee": [
    "poetry-core",
    "setuptools"
  ],
  "amberelectric": [
    "setuptools"
  ],
  "ambiclimate": [
    "setuptools"
  ],
  "amcrest": [
    "setuptools"
  ],
  "amiibo-py": [
    "setuptools"
  ],
  "amply": [
    "setuptools",
    "setuptools-scm"
  ],
  "amqp": [
    "setuptools"
  ],
  "amqplib": [
    "setuptools"
  ],
  "amqtt": [
    "poetry-core",
    "setuptools"
  ],
  "ancp-bids": [
    "setuptools"
  ],
  "androguard": [
    "setuptools"
  ],
  "android-backup": [
    "setuptools"
  ],
  "androidtv": [
    "setuptools"
  ],
  "androidtvremote2": [
    "setuptools"
  ],
  "angr": [
    "setuptools"
  ],
  "angrcli": [
    "setuptools"
  ],
  "angrop": [
    "setuptools"
  ],
  "aniso8601": [
    "setuptools"
  ],
  "annexremote": [
    "setuptools",
    "setuptools-scm"
  ],
  "annotated-types": [
    "hatchling"
  ],
  "annoy": [
    "setuptools"
  ],
  "anonip": [
    "setuptools"
  ],
  "anova-wifi": [
    "poetry-core"
  ],
  "ansi": [
    "setuptools"
  ],
  "ansi2html": [
    "setuptools",
    "setuptools-scm"
  ],
  "ansible": [
    "setuptools"
  ],
  "ansible-base": [
    "setuptools"
  ],
  "ansible-builder": [
    "setuptools",
    "setuptools-scm"
  ],
  "ansible-compat": [
    "setuptools",
    "setuptools-scm",
    "setuptools-scm-git-archive"
  ],
  "ansible-core": [
    "setuptools"
  ],
  "ansible-doctor": [
    "poetry-core",
    "setuptools"
  ],
  "ansible-kernel": [
    "setuptools"
  ],
  "ansible-later": [
    "poetry-core",
    "setuptools"
  ],
  "ansible-lint": [
    "setuptools",
    "setuptools-scm"
  ],
  "ansible-molecule": [
    "setuptools"
  ],
  "ansible-navigator": [
    "setuptools",
    "setuptools-scm"
  ],
  "ansible-pylibssh": [
    "cython",
    "setuptools",
    "setuptools-scm"
  ],
  "ansible-runner": [
    "pbr",
    "setuptools"
  ],
  "ansible-vault-rw": [
    "setuptools"
  ],
  "ansicolor": [
    "setuptools"
  ],
  "ansicolors": [
    "setuptools"
  ],
  "ansiconv": [
    "setuptools"
  ],
  "ansimarkup": [
    "setuptools"
  ],
  "ansiwrap": [
    "setuptools"
  ],
  "anthemav": [
    "setuptools"
  ],
  "anthropic": [
    "hatchling",
    "poetry-core"
  ],
  "antlr4-8-python3-runtime": [
    "setuptools"
  ],
  "antlr4-9-python3-runtime": [
    "setuptools"
  ],
  "antlr4-python3-runtime": [
    "setuptools"
  ],
  "anyascii": [
    {
      "buildSystem": "setuptools",
      "until": "0.1.7"
    },
    {
      "buildSystem": "flit-core",
      "from": "0.1.7"
    }
  ],
  "anybadge": [
    "setuptools"
  ],
  "anyconfig": [
    "setuptools"
  ],
  "anyio": [
    "setuptools",
    "setuptools-scm"
  ],
  "anysqlite": [
    "hatchling"
  ],
  "anytree": [
    "poetry-core",
    "setuptools"
  ],
  "anywidget": [
    "hatchling"
  ],
  "aocd": [
    "setuptools"
  ],
  "aocd-example-parser": [
    "flit-core"
  ],
  "apache-beam": [
    "cython",
    "setuptools"
  ],
  "apache-libcloud": [
    "setuptools"
  ],
  "apcaccess": [
    "setuptools"
  ],
  "apipkg": [
    "hatch-vcs",
    "hatchling",
    "setuptools"
  ],
  "apispec": [
    "flit-core",
    "setuptools"
  ],
  "apispec-webframeworks": [
    "flit-core"
  ],
  "apkinspector": [
    "poetry-core"
  ],
  "aplpy": [
    "cython",
    "setuptools",
    "setuptools-scm"
  ],
  "app-model": [
    "hatch-vcs",
    "hatchling"
  ],
  "appdirs": [
    "setuptools"
  ],
  "apple-weatherkit": [
    "poetry-core"
  ],
  "applicationinsights": [
    "setuptools"
  ],
  "appnope": [
    "setuptools"
  ],
  "apprise": [
    "setuptools"
  ],
  "approval-utilities": [
    "setuptools"
  ],
  "approvaltests": [
    "setuptools"
  ],
  "appthreat-vulnerability-db": [
    "setuptools"
  ],
  "apptools": [
    "setuptools"
  ],
  "apricot-select": [
    "setuptools"
  ],
  "aprslib": [
    "setuptools"
  ],
  "apscheduler": [
    "setuptools",
    "setuptools-scm"
  ],
  "apsw": [
    "setuptools"
  ],
  "apycula": [
    "setuptools",
    "setuptools-scm"
  ],
  "aqipy-atmotech": [
    "setuptools"
  ],
  "aqualogic": [
    "setuptools"
  ],
  "arabic-reshaper": [
    "setuptools"
  ],
  "aranet4": [
    "setuptools"
  ],
  "arc4": [
    "setuptools"
  ],
  "arcam-fmj": [
    "setuptools"
  ],
  "archinfo": [
    "setuptools"
  ],
  "archspec": [
    "poetry-core",
    "setuptools"
  ],
  "area": [
    "setuptools"
  ],
  "arelle": [
    "setuptools"
  ],
  "arelle-headless": [
    "setuptools"
  ],
  "aresponses": [
    "setuptools"
  ],
  "argcomplete": [
    "setuptools",
    "setuptools-scm"
  ],
  "argh": [
    "flit-core",
    "setuptools"
  ],
  "argon2-cffi": [
    {
      "buildSystem": "flit-core",
      "until": "23.1.0"
    },
    {
      "buildSystem": "setuptools",
      "until": "23.1.0"
    },
    {
      "buildSystem": "hatch-fancy-pypi-readme",
      "from": "23.1.0"
    },
    {
      "buildSystem": "hatch-vcs",
      "from": "23.1.0"
    },
    {
      "buildSystem": "hatchling",
      "from": "23.1.0"
    }
  ],
  "argon2-cffi-bindings": [
    "setuptools",
    "setuptools-scm"
  ],
  "argparse-addons": [
    "setuptools"
  ],
  "argparse-dataclass": [
    "setuptools"
  ],
  "argparse-manpage": [
    "setuptools"
  ],
  "args": [
    "setuptools"
  ],
  "aria2p": [
    "poetry",
    "setuptools"
  ],
  "ariadne": [
    "hatchling"
  ],
  "arnparse": [
    "setuptools"
  ],
  "arpeggio": [
    "setuptools"
  ],
  "arpy": [
    "setuptools"
  ],
  "arq": [
    "hatchling"
  ],
  "arrayqueues": [
    "setuptools"
  ],
  "arris-tg2492lg": [
    "setuptools"
  ],
  "arrow": [
    {
      "buildSystem": "setuptools",
      "until": "1.3.0"
    },
    {
      "buildSystem": "flit-core",
      "from": "1.3.0"
    }
  ],
  "arsenic": [
    "poetry-core"
  ],
  "arviz": [
    "setuptools"
  ],
  "arxiv2bib": [
    "setuptools"
  ],
  "asana": [
    "setuptools"
  ],
  "ascii-magic": [
    "setuptools"
  ],
  "asciimatics": [
    "setuptools",
    "setuptools-scm"
  ],
  "asciitree": [
    "setuptools"
  ],
  "asdf": [
    "setuptools",
    "setuptools-scm"
  ],
  "asdf-standard": [
    "setuptools",
    "setuptools-scm"
  ],
  "asdf-transform-schemas": [
    "setuptools",
    "setuptools-scm"
  ],
  "ase": [
    "setuptools"
  ],
  "asf-search": [
    "setuptools",
    "setuptools-scm"
  ],
  "asgi-csrf": [
    "setuptools"
  ],
  "asgi-lifespan": [
    "setuptools",
    "setuptools-scm"
  ],
  "asgi-logger": [
    "poetry-core"
  ],
  "asgineer": [
    "setuptools"
  ],
  "asgiref": [
    "setuptools"
  ],
  "asks": [
    "setuptools"
  ],
  "asmog": [
    "setuptools"
  ],
  "asn1": [
    "setuptools"
  ],
  "asn1ate": [
    "setuptools"
  ],
  "asn1crypto": [
    "setuptools"
  ],
  "asn1tools": [
    "setuptools"
  ],
  "aspectlib": [
    "setuptools"
  ],
  "aspell-python": [
    "setuptools"
  ],
  "aspy-refactor-imports": [
    "setuptools"
  ],
  "aspy-yaml": [
    "setuptools"
  ],
  "assay": [
    "setuptools"
  ],
  "assertpy": [
    "setuptools"
  ],
  "asterisk-mbox": [
    "setuptools"
  ],
  "asteroid-filterbanks": [
    "setuptools"
  ],
  "asteval": [
    "setuptools",
    "setuptools-scm"
  ],
  "astor": [
    "setuptools"
  ],
  "astral": [
    "poetry-core",
    "setuptools"
  ],
  "astroid": [
    "setuptools",
    "setuptools-scm"
  ],
  "astropy": [
    "cython",
    "setuptools",
    "setuptools-scm"
  ],
  "astropy-extension-helpers": [
    "setuptools",
    "setuptools-scm"
  ],
  "astropy-healpix": [
    "setuptools",
    "setuptools-scm"
  ],
  "astropy-helpers": [
    "setuptools"
  ],
  "astropy-iers-data": [
    "setuptools",
    "setuptools-scm"
  ],
  "astroquery": [
    "setuptools"
  ],
  "asttokens": [
    "setuptools",
    "setuptools-scm"
  ],
  "astunparse": [
    "setuptools"
  ],
  "asv": [
    "setuptools"
  ],
  "async-cache": [
    "setuptools"
  ],
  "async-dns": [
    "poetry-core",
    "setuptools"
  ],
  "async-generator": [
    "setuptools"
  ],
  "async-interrupt": [
    "poetry-core"
  ],
  "async-lru": [
    "setuptools"
  ],
  "async-modbus": [
    "setuptools"
  ],
  "async-stagger": [
    "setuptools"
  ],
  "async-timeout": [
    "setuptools"
  ],
  "async-tkinter-loop": [
    "poetry-core"
  ],
  "async-upnp-client": [
    "setuptools"
  ],
  "asyncclick": [
    "setuptools",
    "setuptools-scm"
  ],
  "asynccmd": [
    "setuptools"
  ],
  "asyncinotify": [
    "flit-core"
  ],
  "asyncio-dgram": [
    "setuptools"
  ],
  "asyncio-mqtt": [
    "setuptools",
    "setuptools-scm"
  ],
  "asyncio-nats-client": [
    "setuptools"
  ],
  "asyncio-rlock": [
    "setuptools"
  ],
  "asyncio-throttle": [
    "setuptools"
  ],
  "asyncmy": [
    "cython",
    "poetry-core",
    "setuptools"
  ],
  "asyncpg": [
    "setuptools"
  ],
  "asyncsleepiq": [
    "setuptools"
  ],
  "asyncssh": [
    "setuptools"
  ],
  "asyncstdlib": [
    "flit-core",
    "setuptools"
  ],
  "asynctest": [
    "setuptools"
  ],
  "asyncua": [
    "setuptools"
  ],
  "asyncwhois": [
    "setuptools"
  ],
  "asysocks": [
    "setuptools"
  ],
  "atc-ble": [
    "poetry-core",
    "setuptools"
  ],
  "atenpdu": [
    "poetry-core",
    "setuptools"
  ],
  "atlassian-python-api": [
    "setuptools"
  ],
  "atom": [
    "setuptools",
    "setuptools-scm"
  ],
  "atomiclong": [
    "setuptools"
  ],
  "atomicwrites": [
    "setuptools"
  ],
  "atomicwrites-homeassistant": [
    "setuptools"
  ],
  "atomman": [
    "cython",
    "setuptools"
  ],
  "atpublic": [
    "pdm-pep517",
    "setuptools"
  ],
  "atsim-potentials": [
    "setuptools"
  ],
  "attrdict": [
    "setuptools"
  ],
  "attrs": [
    {
      "buildSystem": "setuptools",
      "until": "23.1.0"
    },
    {
      "buildSystem": "hatch-fancy-pypi-readme",
      "from": "23.1.0"
    },
    {
      "buildSystem": "hatch-vcs",
      "from": "23.1.0"
    },
    {
      "buildSystem": "hatchling",
      "from": "23.1.0"
    }
  ],
  "aubio": [
    "setuptools"
  ],
  "audible": [
    "poetry-core",
    "setuptools"
  ],
  "audio-metadata": [
    "poetry-core",
    "setuptools"
  ],
  "audioread": [
    "flit-core",
    "setuptools"
  ],
  "audiotools": [
    "setuptools"
  ],
  "auditwheel": [
    "setuptools-scm"
  ],
  "augeas": [
    "setuptools"
  ],
  "augmax": [
    "setuptools"
  ],
  "auroranoaa": [
    "setuptools"
  ],
  "aurorapy": [
    "setuptools"
  ],
  "autarco": [
    "poetry-core",
    "setuptools"
  ],
  "auth0-python": [
    "poetry-core",
    "setuptools"
  ],
  "authcaptureproxy": [
    "poetry-core",
    "setuptools"
  ],
  "authheaders": [
    "setuptools"
  ],
  "authlib": [
    "setuptools"
  ],
  "authres": [
    "setuptools"
  ],
  "autobahn": [
    "setuptools"
  ],
  "autocommand": [
    "setuptools"
  ],
  "autodoc": [
    "setuptools"
  ],
  "autoflake": [
    "hatchling",
    "setuptools"
  ],
  "autograd": [
    "setuptools"
  ],
  "autoit-ripper": [
    "setuptools"
  ],
  "autologging": [
    "setuptools"
  ],
  "automat": [
    "setuptools",
    "setuptools-scm"
  ],
  "automate-home": [
    "setuptools"
  ],
  "automx2": [
    "setuptools"
  ],
  "autopage": [
    "setuptools"
  ],
  "autopep8": [
    "setuptools"
  ],
  "autoslot": [
    "flit-core"
  ],
  "av": [
    "cython",
    "setuptools"
  ],
  "avea": [
    "setuptools"
  ],
  "avidtools": [
    "setuptools"
  ],
  "avion": [
    "setuptools"
  ],
  "avro": [
    "setuptools"
  ],
  "avro-python3": [
    "setuptools"
  ],
  "avro3k": [
    "setuptools"
  ],
  "aw-client": [
    "poetry-core"
  ],
  "aw-core": [
    "poetry-core"
  ],
  "awacs": [
    "setuptools"
  ],
  "awesome-slugify": [
    "setuptools"
  ],
  "awesomeversion": [
    "poetry-core",
    "setuptools"
  ],
  "awkward": [
    "hatchling",
    "setuptools"
  ],
  "awkward0": [
    "setuptools"
  ],
  "aws-adfs": [
    "poetry-core",
    "setuptools"
  ],
  "aws-cdk-asset-awscli-v1": [
    "setuptools"
  ],
  "aws-cdk-asset-kubectl-v20": [
    "setuptools"
  ],
  "aws-cdk-asset-node-proxy-agent": [
    "setuptools"
  ],
  "aws-cdk-asset-node-proxy-agent-v5": [
    "setuptools"
  ],
  "aws-cdk-asset-node-proxy-agent-v6": [
    "setuptools"
  ],
  "aws-cdk-assets": [
    "setuptools"
  ],
  "aws-cdk-aws-apigateway": [
    "setuptools"
  ],
  "aws-cdk-aws-applicationautoscaling": [
    "setuptools"
  ],
  "aws-cdk-aws-autoscaling": [
    "setuptools"
  ],
  "aws-cdk-aws-autoscaling-common": [
    "setuptools"
  ],
  "aws-cdk-aws-autoscaling-hooktargets": [
    "setuptools"
  ],
  "aws-cdk-aws-batch-alpha": [
    "setuptools"
  ],
  "aws-cdk-aws-certificatemanager": [
    "setuptools"
  ],
  "aws-cdk-aws-cloudformation": [
    "setuptools"
  ],
  "aws-cdk-aws-cloudfront": [
    "setuptools"
  ],
  "aws-cdk-aws-cloudwatch": [
    "setuptools"
  ],
  "aws-cdk-aws-codebuild": [
    "setuptools"
  ],
  "aws-cdk-aws-codecommit": [
    "setuptools"
  ],
  "aws-cdk-aws-codeguruprofiler": [
    "setuptools"
  ],
  "aws-cdk-aws-codepipeline": [
    "setuptools"
  ],
  "aws-cdk-aws-codestarnotifications": [
    "setuptools"
  ],
  "aws-cdk-aws-cognito": [
    "setuptools"
  ],
  "aws-cdk-aws-ec2": [
    "setuptools"
  ],
  "aws-cdk-aws-ecr": [
    "setuptools"
  ],
  "aws-cdk-aws-ecr-assets": [
    "setuptools"
  ],
  "aws-cdk-aws-ecs": [
    "setuptools"
  ],
  "aws-cdk-aws-efs": [
    "setuptools"
  ],
  "aws-cdk-aws-elasticloadbalancing": [
    "setuptools"
  ],
  "aws-cdk-aws-elasticloadbalancingv2": [
    "setuptools"
  ],
  "aws-cdk-aws-events": [
    "setuptools"
  ],
  "aws-cdk-aws-events-targets": [
    "setuptools"
  ],
  "aws-cdk-aws-globalaccelerator": [
    "setuptools"
  ],
  "aws-cdk-aws-iam": [
    "setuptools"
  ],
  "aws-cdk-aws-kinesis": [
    "setuptools"
  ],
  "aws-cdk-aws-kinesisfirehose": [
    "setuptools"
  ],
  "aws-cdk-aws-kms": [
    "setuptools"
  ],
  "aws-cdk-aws-lambda": [
    "setuptools"
  ],
  "aws-cdk-aws-lambda-python-alpha": [
    "setuptools"
  ],
  "aws-cdk-aws-logs": [
    "setuptools"
  ],
  "aws-cdk-aws-route53": [
    "setuptools"
  ],
  "aws-cdk-aws-route53-targets": [
    "setuptools"
  ],
  "aws-cdk-aws-s3": [
    "setuptools"
  ],
  "aws-cdk-aws-s3-assets": [
    "setuptools"
  ],
  "aws-cdk-aws-sam": [
    "setuptools"
  ],
  "aws-cdk-aws-secretsmanager": [
    "setuptools"
  ],
  "aws-cdk-aws-servicediscovery": [
    "setuptools"
  ],
  "aws-cdk-aws-signer": [
    "setuptools"
  ],
  "aws-cdk-aws-sns": [
    "setuptools"
  ],
  "aws-cdk-aws-sns-subscriptions": [
    "setuptools"
  ],
  "aws-cdk-aws-sqs": [
    "setuptools"
  ],
  "aws-cdk-aws-ssm": [
    "setuptools"
  ],
  "aws-cdk-aws-stepfunctions": [
    "setuptools"
  ],
  "aws-cdk-cloud-assembly-schema": [
    "setuptools"
  ],
  "aws-cdk-core": [
    "setuptools"
  ],
  "aws-cdk-custom-resources": [
    "setuptools"
  ],
  "aws-cdk-cx-api": [
    "setuptools"
  ],
  "aws-cdk-lib": [
    "setuptools"
  ],
  "aws-cdk-region-info": [
    "setuptools"
  ],
  "aws-encryption-sdk": [
    "setuptools"
  ],
  "aws-error-utils": [
    "poetry"
  ],
  "aws-lambda-builders": [
    "setuptools"
  ],
  "aws-lambda-context": [
    "setuptools"
  ],
  "aws-sam-translator": [
    "setuptools"
  ],
  "aws-secretsmanager-caching": [
    "setuptools",
    "setuptools-scm"
  ],
  "aws-sso-lib": [
    "poetry"
  ],
  "aws-sso-util": [
    "poetry"
  ],
  "aws-xray-sdk": [
    "setuptools"
  ],
  "awscli": [
    "setuptools"
  ],
  "awscli-cwlogs": [
    "setuptools"
  ],
  "awscli-local": [
    "setuptools"
  ],
  "awscrt": [
    "setuptools"
  ],
  "awsiotpythonsdk": [
    "setuptools"
  ],
  "awsipranges": [
    "poetry-core"
  ],
  "awslambdaric": [
    "setuptools"
  ],
  "awsume": [
    "setuptools"
  ],
  "awswrangler": [
    "poetry-core"
  ],
  "ax": [
    "setuptools",
    "setuptools-scm"
  ],
  "axis": [
    "setuptools"
  ],
  "axisregistry": [
    "setuptools-scm"
  ],
  "azure-appconfiguration": [
    "setuptools"
  ],
  "azure-applicationinsights": [
    "setuptools"
  ],
  "azure-batch": [
    "setuptools"
  ],
  "azure-cli": [
    "setuptools"
  ],
  "azure-cli-core": [
    "setuptools"
  ],
  "azure-cli-telemetry": [
    "setuptools"
  ],
  "azure-common": [
    "setuptools"
  ],
  "azure-containerregistry": [
    "setuptools"
  ],
  "azure-core": [
    "setuptools"
  ],
  "azure-cosmos": [
    "setuptools"
  ],
  "azure-cosmosdb-nspkg": [
    "setuptools"
  ],
  "azure-cosmosdb-table": [
    "setuptools"
  ],
  "azure-data-tables": [
    "setuptools"
  ],
  "azure-datalake-store": [
    "setuptools"
  ],
  "azure-eventgrid": [
    "setuptools"
  ],
  "azure-eventhub": [
    "setuptools"
  ],
  "azure-functions-devops-build": [
    "setuptools"
  ],
  "azure-graphrbac": [
    "setuptools"
  ],
  "azure-identity": [
    "setuptools"
  ],
  "azure-keyvault": [
    "setuptools"
  ],
  "azure-keyvault-administration": [
    "setuptools"
  ],
  "azure-keyvault-certificates": [
    "setuptools"
  ],
  "azure-keyvault-keys": [
    "setuptools"
  ],
  "azure-keyvault-nspkg": [
    "setuptools"
  ],
  "azure-keyvault-secrets": [
    "setuptools"
  ],
  "azure-loganalytics": [
    "setuptools"
  ],
  "azure-mgmt-advisor": [
    "setuptools"
  ],
  "azure-mgmt-apimanagement": [
    "setuptools"
  ],
  "azure-mgmt-appconfiguration": [
    "setuptools"
  ],
  "azure-mgmt-appcontainers": [
    "setuptools"
  ],
  "azure-mgmt-applicationinsights": [
    "setuptools"
  ],
  "azure-mgmt-authorization": [
    "setuptools"
  ],
  "azure-mgmt-batch": [
    "setuptools"
  ],
  "azure-mgmt-batchai": [
    "setuptools"
  ],
  "azure-mgmt-billing": [
    "setuptools"
  ],
  "azure-mgmt-botservice": [
    "setuptools"
  ],
  "azure-mgmt-cdn": [
    "setuptools"
  ],
  "azure-mgmt-cognitiveservices": [
    "setuptools"
  ],
  "azure-mgmt-commerce": [
    "setuptools"
  ],
  "azure-mgmt-common": [
    "setuptools"
  ],
  "azure-mgmt-compute": [
    "setuptools"
  ],
  "azure-mgmt-consumption": [
    "setuptools"
  ],
  "azure-mgmt-containerinstance": [
    "setuptools"
  ],
  "azure-mgmt-containerregistry": [
    "setuptools"
  ],
  "azure-mgmt-containerservice": [
    "setuptools"
  ],
  "azure-mgmt-core": [
    "setuptools"
  ],
  "azure-mgmt-cosmosdb": [
    "setuptools"
  ],
  "azure-mgmt-databoxedge": [
    "setuptools"
  ],
  "azure-mgmt-datafactory": [
    "setuptools"
  ],
  "azure-mgmt-datalake-analytics": [
    "setuptools"
  ],
  "azure-mgmt-datalake-nspkg": [
    "setuptools"
  ],
  "azure-mgmt-datalake-store": [
    "setuptools"
  ],
  "azure-mgmt-datamigration": [
    "setuptools"
  ],
  "azure-mgmt-deploymentmanager": [
    "setuptools"
  ],
  "azure-mgmt-devspaces": [
    "setuptools"
  ],
  "azure-mgmt-devtestlabs": [
    "setuptools"
  ],
  "azure-mgmt-dns": [
    "setuptools"
  ],
  "azure-mgmt-eventgrid": [
    "setuptools"
  ],
  "azure-mgmt-eventhub": [
    "setuptools"
  ],
  "azure-mgmt-extendedlocation": [
    "setuptools"
  ],
  "azure-mgmt-frontdoor": [
    "setuptools"
  ],
  "azure-mgmt-hanaonazure": [
    "setuptools"
  ],
  "azure-mgmt-hdinsight": [
    "setuptools"
  ],
  "azure-mgmt-imagebuilder": [
    "setuptools"
  ],
  "azure-mgmt-iotcentral": [
    "setuptools"
  ],
  "azure-mgmt-iothub": [
    "setuptools"
  ],
  "azure-mgmt-iothubprovisioningservices": [
    "setuptools"
  ],
  "azure-mgmt-keyvault": [
    "setuptools"
  ],
  "azure-mgmt-kusto": [
    "setuptools"
  ],
  "azure-mgmt-loganalytics": [
    "setuptools"
  ],
  "azure-mgmt-logic": [
    "setuptools"
  ],
  "azure-mgmt-machinelearningcompute": [
    "setuptools"
  ],
  "azure-mgmt-managedservices": [
    "setuptools"
  ],
  "azure-mgmt-managementgroups": [
    "setuptools"
  ],
  "azure-mgmt-managementpartner": [
    "setuptools"
  ],
  "azure-mgmt-maps": [
    "setuptools"
  ],
  "azure-mgmt-marketplaceordering": [
    "setuptools"
  ],
  "azure-mgmt-media": [
    "setuptools"
  ],
  "azure-mgmt-monitor": [
    "setuptools"
  ],
  "azure-mgmt-msi": [
    "setuptools"
  ],
  "azure-mgmt-netapp": [
    "setuptools"
  ],
  "azure-mgmt-network": [
    "setuptools"
  ],
  "azure-mgmt-notificationhubs": [
    "setuptools"
  ],
  "azure-mgmt-nspkg": [
    "setuptools"
  ],
  "azure-mgmt-policyinsights": [
    "setuptools"
  ],
  "azure-mgmt-powerbiembedded": [
    "setuptools"
  ],
  "azure-mgmt-privatedns": [
    "setuptools"
  ],
  "azure-mgmt-rdbms": [
    "setuptools"
  ],
  "azure-mgmt-recoveryservices": [
    "setuptools"
  ],
  "azure-mgmt-recoveryservicesbackup": [
    "setuptools"
  ],
  "azure-mgmt-redhatopenshift": [
    "setuptools"
  ],
  "azure-mgmt-redis": [
    "setuptools"
  ],
  "azure-mgmt-relay": [
    "setuptools"
  ],
  "azure-mgmt-reservations": [
    "setuptools"
  ],
  "azure-mgmt-resource": [
    "setuptools"
  ],
  "azure-mgmt-scheduler": [
    "setuptools"
  ],
  "azure-mgmt-search": [
    "setuptools"
  ],
  "azure-mgmt-security": [
    "setuptools"
  ],
  "azure-mgmt-servicebus": [
    "setuptools"
  ],
  "azure-mgmt-servicefabric": [
    "setuptools"
  ],
  "azure-mgmt-servicefabricmanagedclusters": [
    "setuptools"
  ],
  "azure-mgmt-servicelinker": [
    "setuptools"
  ],
  "azure-mgmt-signalr": [
    "setuptools"
  ],
  "azure-mgmt-sql": [
    "setuptools"
  ],
  "azure-mgmt-sqlvirtualmachine": [
    "setuptools"
  ],
  "azure-mgmt-storage": [
    "setuptools"
  ],
  "azure-mgmt-subscription": [
    "setuptools"
  ],
  "azure-mgmt-synapse": [
    "setuptools"
  ],
  "azure-mgmt-trafficmanager": [
    "setuptools"
  ],
  "azure-mgmt-web": [
    "setuptools"
  ],
  "azure-monitor-ingestion": [
    "setuptools"
  ],
  "azure-multiapi-storage": [
    "setuptools"
  ],
  "azure-nspkg": [
    "setuptools"
  ],
  "azure-servicebus": [
    "setuptools"
  ],
  "azure-servicefabric": [
    "setuptools"
  ],
  "azure-servicemanagement-legacy": [
    "setuptools"
  ],
  "azure-storage": [
    "setuptools"
  ],
  "azure-storage-blob": [
    "setuptools"
  ],
  "azure-storage-common": [
    "setuptools"
  ],
  "azure-storage-file": [
    "setuptools"
  ],
  "azure-storage-file-share": [
    "setuptools"
  ],
  "azure-storage-nspkg": [
    "setuptools"
  ],
  "azure-storage-queue": [
    "setuptools"
  ],
  "azure-synapse-accesscontrol": [
    "setuptools"
  ],
  "azure-synapse-artifacts": [
    "setuptools"
  ],
  "azure-synapse-managedprivateendpoints": [
    "setuptools"
  ],
  "azure-synapse-spark": [
    "setuptools"
  ],
  "b2sdk": [
    "setuptools",
    "setuptools-scm"
  ],
  "babel": [
    "setuptools"
  ],
  "babelfish": [
    "setuptools"
  ],
  "babelfont": [
    "poetry-core"
  ],
  "babelgladeextractor": [
    "setuptools"
  ],
  "backcall": [
    "flit-core",
    "setuptools"
  ],
  "backoff": [
    "poetry-core",
    "setuptools"
  ],
  "backports-abc": [
    "setuptools"
  ],
  "backports-cached-property": [
    "setuptools",
    "setuptools-scm"
  ],
  "backports-csv": [
    "setuptools"
  ],
  "backports-datetime-fromisoformat": [
    "setuptools"
  ],
  "backports-entry-points-selectable": [
    "setuptools",
    "setuptools-scm"
  ],
  "backports-functools-lru-cache": [
    "setuptools",
    "setuptools-scm"
  ],
  "backports-shutil-which": [
    "setuptools"
  ],
  "backports-ssl-match-hostname": [
    "setuptools",
    "setuptools-scm"
  ],
  "backports-strenum": [
    "poetry-core",
    "setuptools",
    "setuptools-scm"
  ],
  "backports-tempfile": [
    "setuptools",
    "setuptools-scm"
  ],
  "backports-unittest-mock": [
    "setuptools",
    "setuptools-scm"
  ],
  "backports-weakref": [
    "setuptools",
    "setuptools-scm"
  ],
  "backports-zoneinfo": [
    "setuptools"
  ],
  "bagit": [
    "setuptools",
    "setuptools-scm"
  ],
  "bambi": [
    "setuptools"
  ],
  "banal": [
    "setuptools"
  ],
  "bandit": [
    "pbr",
    "setuptools"
  ],
  "bap": [
    "setuptools"
  ],
  "barectf": [
    "poetry-core",
    "setuptools"
  ],
  "baron": [
    "setuptools"
  ],
  "base32-crockford": [
    "setuptools"
  ],
  "base36": [
    "setuptools"
  ],
  "base58": [
    "setuptools"
  ],
  "base58check": [
    "setuptools"
  ],
  "base64io": [
    "setuptools"
  ],
  "baseline": [
    "setuptools"
  ],
  "baselines": [
    "setuptools"
  ],
  "basemap": [
    "cython",
    "setuptools"
  ],
  "basemap-data": [
    "setuptools"
  ],
  "bases": [
    "setuptools",
    "setuptools-scm"
  ],
  "bash-kernel": [
    "flit-core",
    "setuptools"
  ],
  "bashlex": [
    "setuptools"
  ],
  "basiciw": [
    "setuptools"
  ],
  "batchgenerators": [
    "setuptools"
  ],
  "batchspawner": [
    "setuptools"
  ],
  "batinfo": [
    "setuptools"
  ],
  "bayesian-optimization": [
    "setuptools"
  ],
  "bayespy": [
    "setuptools"
  ],
  "bbox": [
    "poetry-core",
    "setuptools"
  ],
  "bc-detect-secrets": [
    "setuptools"
  ],
  "bc-jsonpath-ng": [
    "setuptools"
  ],
  "bc-python-hcl2": [
    "setuptools"
  ],
  "bcdoc": [
    "setuptools"
  ],
  "bcrypt": [
    "setuptools"
  ],
  "bdffont": [
    "hatch-vcs",
    "hatchling"
  ],
  "beaker": [
    "setuptools"
  ],
  "beancount": [
    "setuptools"
  ],
  "beancount-black": [
    "poetry-core"
  ],
  "beancount-docverif": [
    "setuptools",
    "setuptools-scm"
  ],
  "beancount-parser": [
    "poetry-core"
  ],
  "beanstalkc": [
    "setuptools"
  ],
  "beartype": [
    "setuptools"
  ],
  "beautifulsoup4": [
    "hatchling",
    "setuptools"
  ],
  "beautifultable": [
    "setuptools"
  ],
  "beautysh": [
    "poetry-core",
    "setuptools"
  ],
  "bech32": [
    "setuptools"
  ],
  "bedup": [
    "setuptools"
  ],
  "behave": [
    "setuptools"
  ],
  "bellows": [
    "setuptools"
  ],
  "bencode-py": [
    "pbr",
    "setuptools"
  ],
  "beniget": [
    "setuptools"
  ],
  "bentoml": [
    "hatch-vcs",
    "hatchling"
  ],
  "bespon": [
    "setuptools"
  ],
  "betacode": [
    "setuptools"
  ],
  "betamax": [
    "setuptools"
  ],
  "betamax-matchers": [
    "setuptools"
  ],
  "betamax-serializers": [
    "setuptools"
  ],
  "betterproto": [
    "poetry-core",
    "setuptools"
  ],
  "bibtexparser": [
    "setuptools"
  ],
  "bidict": [
    "setuptools"
  ],
  "bids-validator": [
    "setuptools"
  ],
  "biliass": [
    "poetry-core",
    "setuptools"
  ],
  "billiard": [
    "setuptools"
  ],
  "bimmer-connected": [
    "pbr",
    "setuptools"
  ],
  "binary": [
    "setuptools"
  ],
  "binary2strings": [
    "setuptools"
  ],
  "binaryornot": [
    "setuptools"
  ],
  "bincopy": [
    "setuptools"
  ],
  "bindep": [
    "pbr",
    "setuptools"
  ],
  "binho-host-adapter": [
    "setuptools"
  ],
  "binwalk": [
    "setuptools"
  ],
  "binwalk-full": [
    "setuptools"
  ],
  "biopython": [
    "setuptools"
  ],
  "bip-utils": [
    "setuptools"
  ],
  "bip32": [
    "setuptools"
  ],
  "biplist": [
    "setuptools"
  ],
  "birch": [
    "setuptools"
  ],
  "bitarray": [
    "setuptools"
  ],
  "bitbox02": [
    "setuptools"
  ],
  "bitcoin-utils-fork-minimal": [
    "setuptools"
  ],
  "bitcoinlib": [
    "setuptools"
  ],
  "bitcoinrpc": [
    "setuptools"
  ],
  "bite-parser": [
    "poetry-core",
    "setuptools"
  ],
  "bitlist": [
    "setuptools"
  ],
  "bitmath": [
    "setuptools"
  ],
  "bitsandbytes": [
    "setuptools"
  ],
  "bitstring": [
    "setuptools"
  ],
  "bitstruct": [
    "setuptools"
  ],
  "bitvavo-aio": [
    "setuptools"
  ],
  "bizkaibus": [
    "setuptools"
  ],
  "bjoern": [
    "setuptools"
  ],
  "bkcharts": [
    "setuptools"
  ],
  "black": [
    {
      "buildSystem": "setuptools",
      "until": "22.10.0"
    },
    {
      "buildSystem": "setuptools-scm",
      "until": "22.10.0"
    },
    {
      "buildSystem": "hatch-fancy-pypi-readme",
      "from": "22.10.0"
    },
    {
      "buildSystem": "hatch-vcs",
      "from": "22.10.0"
    },
    {
      "buildSystem": "hatchling",
      "from": "22.10.0"
    }
  ],
  "black-macchiato": [
    "setuptools"
  ],
  "blacken-docs": [
    "setuptools"
  ],
  "blackjax": [
    "setuptools-scm"
  ],
  "bleach": [
    "setuptools"
  ],
  "bleak": [
    "poetry-core",
    "setuptools"
  ],
  "bleak-esphome": [
    "poetry-core"
  ],
  "bleak-retry-connector": [
    "poetry-core",
    "setuptools"
  ],
  "blebox-uniapi": [
    "setuptools"
  ],
  "bless": [
    "setuptools"
  ],
  "blessed": [
    "setuptools"
  ],
  "blessings": [
    "setuptools"
  ],
  "blinker": [
    {
      "buildSystem": "setuptools",
      "until": "1.6.3"
    },
    {
      "buildSystem": "flit-core",
      "from": "1.6.3"
    }
  ],
  "blinkpy": [
    "setuptools"
  ],
  "blinkstick": [
    "setuptools"
  ],
  "blis": [
    "cython_0",
    "setuptools"
  ],
  "block-io": [
    "setuptools"
  ],
  "blockchain": [
    "setuptools"
  ],
  "blockdiag": [
    "setuptools"
  ],
  "blockfrost-python": [
    "setuptools"
  ],
  "blocksat-cli": [
    "setuptools"
  ],
  "bloodhound-py": [
    "setuptools"
  ],
  "bloodyad": [
    "hatchling"
  ],
  "blosc2": [
    "cython",
    "setuptools"
  ],
  "blspy": [
    "setuptools",
    "setuptools-scm"
  ],
  "blue": [
    "setuptools"
  ],
  "bluecurrent-api": [
    "setuptools"
  ],
  "bluemaestro-ble": [
    "poetry-core",
    "setuptools"
  ],
  "bluepy": [
    "setuptools"
  ],
  "bluepy-devices": [
    "setuptools"
  ],
  "bluetooth-adapters": [
    "poetry-core",
    "setuptools"
  ],
  "bluetooth-auto-recovery": [
    "poetry-core",
    "setuptools"
  ],
  "bluetooth-data-tools": [
    "cython",
    "poetry-core",
    "setuptools"
  ],
  "bluetooth-sensor-state-data": [
    "poetry-core",
    "setuptools"
  ],
  "blurhash": [
    "setuptools"
  ],
  "blurhash-python": [
    "setuptools-scm"
  ],
  "bme280spi": [
    "setuptools"
  ],
  "bme680": [
    "setuptools"
  ],
  "bokeh": [
    "setuptools"
  ],
  "bolt11": [
    "poetry"
  ],
  "boltons": [
    "setuptools"
  ],
  "boltz-client": [
    "poetry"
  ],
  "boltztrap2": [
    "cython",
    "setuptools"
  ],
  "bond-api": [
    "setuptools"
  ],
  "bond-async": [
    "setuptools"
  ],
  "bonsai": [
    "setuptools"
  ],
  "boolean-py": [
    "setuptools"
  ],
  "booleanoperations": [
    "setuptools",
    "setuptools-scm"
  ],
  "boost-histogram": [
    "setuptools",
    "setuptools-scm"
  ],
  "borb": [
    "setuptools"
  ],
  "bork": [
    "setuptools"
  ],
  "boschshcpy": [
    "setuptools"
  ],
  "boto": [
    "setuptools"
  ],
  "boto3": [
    "setuptools"
  ],
  "boto3-stubs": [
    "setuptools"
  ],
  "botocore": [
    "setuptools"
  ],
  "botocore-stubs": [
    "poetry-core",
    "setuptools"
  ],
  "botorch": [
    "setuptools",
    "setuptools-scm"
  ],
  "bottle": [
    "setuptools"
  ],
  "bottleneck": [
    "setuptools"
  ],
  "bottombar": [
    "flit-core"
  ],
  "boxx": [
    "setuptools"
  ],
  "bpemb": [
    "setuptools"
  ],
  "bpycv": [
    "setuptools"
  ],
  "bpython": [
    "setuptools"
  ],
  "bqscales": [
    "hatchling"
  ],
  "braceexpand": [
    "setuptools"
  ],
  "bracex": [
    "hatchling",
    "setuptools"
  ],
  "braintree": [
    "setuptools"
  ],
  "branca": [
    "setuptools",
    "setuptools-scm"
  ],
  "bravado": [
    "setuptools"
  ],
  "bravado-core": [
    "setuptools"
  ],
  "bravia-tv": [
    "setuptools"
  ],
  "breathe": [
    "setuptools"
  ],
  "breezy": [
    "cython",
    "setuptools"
  ],
  "brelpy": [
    "setuptools"
  ],
  "brian2": [
    "cython",
    "setuptools"
  ],
  "bring-api": [
    "setuptools"
  ],
  "broadbean": [
    "setuptools"
  ],
  "broadlink": [
    "setuptools"
  ],
  "brother": [
    "setuptools"
  ],
  "brother-ql": [
    "setuptools"
  ],
  "brotli": [
    "setuptools"
  ],
  "brotlicffi": [
    "setuptools"
  ],
  "brotlipy": [
    "setuptools"
  ],
  "brottsplatskartan": [
    "setuptools"
  ],
  "browser-cookie3": [
    "setuptools"
  ],
  "brunns-matchers": [
    "setuptools"
  ],
  "brunns-row": [
    "setuptools"
  ],
  "brunt": [
    "setuptools"
  ],
  "bsblan": [
    "poetry-core",
    "setuptools"
  ],
  "bsddb3": [
    "setuptools"
  ],
  "bsdiff4": [
    "setuptools"
  ],
  "bson": [
    "setuptools"
  ],
  "bsuite": [
    "setuptools"
  ],
  "bt-proximity": [
    "setuptools"
  ],
  "btchip": [
    "setuptools"
  ],
  "bthome-ble": [
    "poetry-core",
    "setuptools"
  ],
  "btrees": [
    "setuptools"
  ],
  "btrfs": [
    "setuptools"
  ],
  "btrfsutil": [
    "setuptools"
  ],
  "btsocket": [
    "setuptools"
  ],
  "bubop": [
    "poetry-core"
  ],
  "bucketstore": [
    "setuptools"
  ],
  "bugsnag": [
    "setuptools"
  ],
  "bugwarrior": [
    "setuptools"
  ],
  "bugz": [
    "setuptools"
  ],
  "bugzilla": [
    "setuptools"
  ],
  "buienradar": [
    "setuptools"
  ],
  "build": [
    {
      "buildSystem": "setuptools",
      "until": "0.10.0"
    },
    {
      "buildSystem": "flit-core",
      "from": "0.10.0"
    }
  ],
  "buildbot": [
    "setuptools"
  ],
  "buildbot-full": [
    "setuptools"
  ],
  "buildbot-pkg": [
    "setuptools"
  ],
  "buildbot-plugins-console-view": [
    "setuptools"
  ],
  "buildbot-plugins-grid-view": [
    "setuptools"
  ],
  "buildbot-plugins-waterfall-view": [
    "setuptools"
  ],
  "buildbot-plugins-wsgi-dashboards": [
    "setuptools"
  ],
  "buildbot-plugins-www": [
    "setuptools"
  ],
  "buildbot-ui": [
    "setuptools"
  ],
  "buildbot-worker": [
    "setuptools"
  ],
  "buildcatrust": [
    "flit-core",
    "setuptools"
  ],
  "builddsl": [
    "poetry"
  ],
  "bumps": [
    "setuptools"
  ],
  "bunch": [
    "setuptools"
  ],
  "bundlewrap": [
    "setuptools"
  ],
  "bundlewrap-keepass": [
    "setuptools"
  ],
  "bundlewrap-pass": [
    "setuptools"
  ],
  "bundlewrap-teamvault": [
    "setuptools"
  ],
  "busypie": [
    "setuptools"
  ],
  "bwapy": [
    "setuptools"
  ],
  "bx-py-utils": [
    "poetry-core"
  ],
  "bx-python": [
    "cython",
    "setuptools"
  ],
  "bytecode": [
    "setuptools",
    "setuptools-scm"
  ],
  "bz2file": [
    "setuptools"
  ],
  "cachecontrol": [
    {
      "buildSystem": "setuptools",
      "until": "0.13.1"
    },
    {
      "buildSystem": "flit-core",
      "from": "0.13.1"
    }
  ],
  "cached-ipaddress": [
    "cython",
    "poetry-core",
    "setuptools"
  ],
  "cached-property": [
    "setuptools"
  ],
  "cachelib": [
    "setuptools"
  ],
  "cachetools": [
    "setuptools"
  ],
  "cachey": [
    "setuptools"
  ],
  "cachier": [
    "setuptools"
  ],
  "cachy": [
    "setuptools"
  ],
  "caio": [
    "setuptools"
  ],
  "cairo-lang": [
    "setuptools"
  ],
  "cairocffi": [
    {
      "buildSystem": "setuptools",
      "until": "1.6.0"
    },
    {
      "buildSystem": "flit-core",
      "from": "1.6.0"
    }
  ],
  "cairosvg": [
    "setuptools"
  ],
  "caldav": [
    "setuptools"
  ],
  "callee": [
    "setuptools"
  ],
  "calmjs-parse": [
    "setuptools"
  ],
  "camel-converter": [
    "poetry-core"
  ],
  "camelot": [
    "setuptools"
  ],
  "can": [
    "setuptools"
  ],
  "canals": [
    "hatchling"
  ],
  "canmatrix": [
    "setuptools"
  ],
  "canonicaljson": [
    "setuptools"
  ],
  "canopen": [
    "setuptools",
    "setuptools-scm"
  ],
  "cantools": [
    "setuptools",
    "setuptools-scm"
  ],
  "capstone": [
    "setuptools"
  ],
  "capstone-4": [
    "setuptools"
  ],
  "capturer": [
    "setuptools"
  ],
  "carbon": [
    "setuptools"
  ],
  "cart": [
    "setuptools"
  ],
  "cartopy": [
    "cython",
    "setuptools",
    "setuptools-scm"
  ],
  "casa-formats-io": [
    "setuptools",
    "setuptools-scm"
  ],
  "casbin": [
    "setuptools"
  ],
  "case": [
    "setuptools"
  ],
  "casefy": [
    "hatchling"
  ],
  "cashaddress": [
    "setuptools"
  ],
  "cashu": [
    "poetry"
  ],
  "cassandra-driver": [
    "cython_0",
    "setuptools"
  ],
  "castepxbin": [
    "flit-core",
    "setuptools"
  ],
  "casttube": [
    "setuptools"
  ],
  "catalogue": [
    "setuptools"
  ],
  "catboost": [
    "setuptools"
  ],
  "catkin-pkg": [
    "setuptools"
  ],
  "catppuccin": [
    "poetry-core"
  ],
  "cattrs": [
    "hatchling",
    {
      "buildSystem": "poetry-core",
      "until": "23.2"
    },
    {
      "buildSystem": "setuptools",
      "until": "23.2"
    },
    {
      "buildSystem": "hatch-vcs",
      "from": "23.2"
    }
  ],
  "cbeams": [
    "setuptools"
  ],
  "cbor": [
    "setuptools"
  ],
  "cbor2": [
    "setuptools",
    "setuptools-scm"
  ],
  "cccolutils": [
    "setuptools"
  ],
  "cchardet": [
    "cython",
    "setuptools"
  ],
  "cdcs": [
    "setuptools"
  ],
  "cdk-nag": [
    "setuptools"
  ],
  "cdsapi": [
    "setuptools"
  ],
  "celery": [
    "setuptools"
  ],
  "celery-redbeat": [
    "setuptools"
  ],
  "celery-singleton": [
    "poetry-core"
  ],
  "celery-types": [
    "poetry-core"
  ],
  "cement": [
    "setuptools"
  ],
  "cemm": [
    "poetry-core"
  ],
  "censys": [
    "poetry-core",
    "setuptools"
  ],
  "cepa": [
    "setuptools"
  ],
  "cerberus": [
    "poetry-core",
    "setuptools"
  ],
  "cert-chain-resolver": [
    "setuptools"
  ],
  "certauth": [
    "setuptools"
  ],
  "certbot": [
    "setuptools"
  ],
  "certbot-dns-cloudflare": [
    "setuptools"
  ],
  "certbot-dns-google": [
    "setuptools"
  ],
  "certbot-dns-inwx": [
    "setuptools"
  ],
  "certbot-dns-rfc2136": [
    "setuptools"
  ],
  "certbot-dns-route53": [
    "setuptools"
  ],
  "certifi": [
    "setuptools"
  ],
  "certipy": [
    "setuptools"
  ],
  "certipy-ad": [
    "setuptools"
  ],
  "certomancer": [
    "setuptools"
  ],
  "certvalidator": [
    "setuptools"
  ],
  "cexprtk": [
    "setuptools"
  ],
  "cf-xarray": [
    "setuptools",
    "setuptools-scm"
  ],
  "cfel-pylint-checkers": [
    "poetry-core"
  ],
  "cffconvert": [
    "setuptools"
  ],
  "cffi": [
    "setuptools"
  ],
  "cffsubr": [
    "setuptools",
    "setuptools-scm"
  ],
  "cfgrib": [
    "setuptools"
  ],
  "cfgv": [
    "setuptools"
  ],
  "cfn-flip": [
    "setuptools"
  ],
  "cfn-lint": [
    "setuptools"
  ],
  "cfnresponse": [
    "setuptools"
  ],
  "cfscrape": [
    "setuptools"
  ],
  "cftime": [
    "cython",
    "setuptools"
  ],
  "cgen": [
    "setuptools"
  ],
  "cgroup-utils": [
    "setuptools"
  ],
  "chacha20poly1305-reuseable": [
    "cython",
    "poetry-core",
    "setuptools"
  ],
  "chai": [
    "setuptools"
  ],
  "chainer": [
    "setuptools"
  ],
  "chainmap": [
    "setuptools"
  ],
  "chainstream": [
    "setuptools"
  ],
  "chalice": [
    "setuptools"
  ],
  "chameleon": [
    "setuptools"
  ],
  "channels": [
    "setuptools"
  ],
  "channels-redis": [
    "setuptools"
  ],
  "character-encoding-utils": [
    "hatch-vcs",
    "hatchling"
  ],
  "characteristic": [
    "setuptools"
  ],
  "chardet": [
    "setuptools"
  ],
  "charset-normalizer": [
    "setuptools"
  ],
  "chart-studio": [
    "setuptools"
  ],
  "chat-downloader": [
    "setuptools"
  ],
  "check-manifest": [
    "setuptools"
  ],
  "checkdmarc": [
    "hatchling"
  ],
  "checksumdir": [
    "setuptools"
  ],
  "cheetah3": [
    "setuptools"
  ],
  "cheroot": [
    "setuptools",
    "setuptools-scm"
  ],
  "cherrypy": [
    "setuptools",
    "setuptools-scm"
  ],
  "cherrypy-cors": [
    "setuptools",
    "setuptools-scm"
  ],
  "chess": [
    "setuptools"
  ],
  "chevron": [
    "setuptools"
  ],
  "chex": [
    "setuptools"
  ],
  "chia-rs": [
    "setuptools"
  ],
  "chiabip158": [
    "setuptools",
    "setuptools-scm"
  ],
  "chiapos": [
    "setuptools",
    "setuptools-scm"
  ],
  "chiavdf": [
    "setuptools",
    "setuptools-scm"
  ],
  "chirpstack-api": [
    "setuptools"
  ],
  "chispa": [
    "poetry-core",
    "setuptools"
  ],
  "chroma": [
    "setuptools"
  ],
  "chroma-hnswlib": [
    "setuptools"
  ],
  "chromadb": [
    "setuptools",
    "setuptools-scm"
  ],
  "ci-info": [
    "setuptools"
  ],
  "ci-py": [
    "setuptools"
  ],
  "cinemagoer": [
    "setuptools"
  ],
  "circuit-webhook": [
    "setuptools"
  ],
  "circuitbreaker": [
    "setuptools"
  ],
  "circus": [
    "flit-core"
  ],
  "cirq": [
    "setuptools"
  ],
  "cirq-aqt": [
    "setuptools"
  ],
  "cirq-core": [
    "setuptools"
  ],
  "cirq-ft": [
    "setuptools"
  ],
  "cirq-google": [
    "setuptools"
  ],
  "cirq-ionq": [
    "setuptools"
  ],
  "cirq-pasqal": [
    "setuptools"
  ],
  "cirq-rigetti": [
    "setuptools"
  ],
  "cirq-web": [
    "setuptools"
  ],
  "ciscoconfparse": [
    "poetry-core",
    "setuptools"
  ],
  "ciscomobilityexpress": [
    "setuptools"
  ],
  "ciso8601": [
    "setuptools"
  ],
  "citeproc-py": [
    "setuptools"
  ],
  "cjkwrap": [
    "setuptools"
  ],
  "ckcc-protocol": [
    "setuptools"
  ],
  "clarifai": [
    "setuptools"
  ],
  "clarifai-grpc": [
    "setuptools"
  ],
  "claripy": [
    "setuptools"
  ],
  "class-doc": [
    "poetry-core"
  ],
  "class-registry": [
    "setuptools"
  ],
  "classify-imports": [
    "setuptools"
  ],
  "cld2-cffi": [
    "setuptools"
  ],
  "cle": [
    "setuptools"
  ],
  "cleanlab": [
    "setuptools"
  ],
  "cleo": [
    "poetry-core",
    "setuptools"
  ],
  "clevercsv": [
    "setuptools"
  ],
  "clf": [
    "setuptools"
  ],
  "cli-helpers": [
    "setuptools"
  ],
  "click": [
    "setuptools"
  ],
  "click-aliases": [
    "poetry-core"
  ],
  "click-completion": [
    "setuptools"
  ],
  "click-configfile": [
    "setuptools"
  ],
  "click-datetime": [
    "setuptools"
  ],
  "click-default-group": [
    "flit-core",
    "setuptools"
  ],
  "click-didyoumean": [
    {
      "buildSystem": "setuptools",
      "until": "0.2.0"
    },
    {
      "buildSystem": "poetry",
      "from": "0.2.0"
    }
  ],
  "click-help-colors": [
    "setuptools"
  ],
  "click-log": [
    "setuptools"
  ],
  "click-odoo": [
    "setuptools-scm"
  ],
  "click-odoo-contrib": [
    "setuptools",
    "setuptools-scm"
  ],
  "click-option-group": [
    "setuptools"
  ],
  "click-plugins": [
    "setuptools"
  ],
  "click-repl": [
    "setuptools"
  ],
  "click-spinner": [
    "setuptools"
  ],
  "click-threading": [
    "setuptools"
  ],
  "clickclick": [
    "setuptools"
  ],
  "clickgen": [
    "setuptools"
  ],
  "clickhouse-cityhash": [
    "cython",
    "setuptools"
  ],
  "clickhouse-cli": [
    "setuptools"
  ],
  "clickhouse-connect": [
    "cython",
    "setuptools"
  ],
  "clickhouse-driver": [
    "cython",
    "setuptools"
  ],
  "cliff": [
    "pbr",
    "setuptools"
  ],
  "clifford": [
    "setuptools"
  ],
  "cligj": [
    "setuptools"
  ],
  "clikit": [
    "poetry-core",
    "setuptools"
  ],
  "clint": [
    "setuptools"
  ],
  "clintermission": [
    "setuptools"
  ],
  "clize": [
    "setuptools",
    "setuptools-scm"
  ],
  "clldutils": [
    "setuptools"
  ],
  "cloudevents": [
    "setuptools"
  ],
  "cloudflare": [
    "setuptools"
  ],
  "cloudflare-dyndns": [
    "poetry-core",
    "setuptools"
  ],
  "cloudinary": [
    "setuptools"
  ],
  "cloudpathlib": [
    "flit-core"
  ],
  "cloudpickle": [
    "flit-core",
    "setuptools"
  ],
  "cloudscraper": [
    "setuptools"
  ],
  "cloudsmith-api": [
    "setuptools"
  ],
  "cloudsplaining": [
    "setuptools"
  ],
  "cloup": [
    "setuptools",
    "setuptools-scm"
  ],
  "clr-loader": [
    "setuptools",
    "setuptools-scm"
  ],
  "clustershell": [
    "setuptools"
  ],
  "clvm": [
    "setuptools",
    "setuptools-scm"
  ],
  "clvm-rs": [
    "setuptools"
  ],
  "clvm-tools": [
    "setuptools",
    "setuptools-scm"
  ],
  "clvm-tools-rs": [
    "setuptools"
  ],
  "cma": [
    "setuptools"
  ],
  "cmaes": [
    "setuptools"
  ],
  "cmake": [
    "flit-core"
  ],
  "cmarkgfm": [
    "setuptools"
  ],
  "cmd2": [
    "setuptools",
    "setuptools-scm"
  ],
  "cmd2-ext-test": [
    "setuptools-scm"
  ],
  "cmdline": [
    "setuptools"
  ],
  "cmdstanpy": [
    "setuptools"
  ],
  "cmigemo": [
    "setuptools"
  ],
  "cmsis-pack-manager": [
    "setuptools",
    "setuptools-scm"
  ],
  "cmsis-svd": [
    "setuptools"
  ],
  "cnvkit": [
    "setuptools"
  ],
  "co2signal": [
    "setuptools"
  ],
  "coapthon3": [
    "setuptools"
  ],
  "cock": [
    "setuptools"
  ],
  "coconut": [
    "setuptools"
  ],
  "cocotb": [
    "setuptools",
    "setuptools-scm"
  ],
  "cocotb-bus": [
    "setuptools"
  ],
  "codecov": [
    "setuptools"
  ],
  "codepy": [
    "setuptools"
  ],
  "codespell": [
    "setuptools"
  ],
  "coffea": [
    "hatch-vcs",
    "hatchling"
  ],
  "cogapp": [
    "setuptools"
  ],
  "cohere": [
    "poetry-core"
  ],
  "coincurve": [
    "setuptools"
  ],
  "coinmetrics-api-client": [
    "poetry-core",
    "setuptools"
  ],
  "colander": [
    "babel",
    "setuptools"
  ],
  "colanderalchemy": [
    "setuptools"
  ],
  "collections-extended": [
    "poetry-core",
    "setuptools"
  ],
  "color-operations": [
    "setuptools"
  ],
  "colorama": [
    "setuptools",
    {
      "buildSystem": "hatchling",
      "from": "0.4.6"
    }
  ],
  "colorcet": [
    "setuptools",
    "setuptools-scm"
  ],
  "colorclass": [
    "poetry",
    "setuptools"
  ],
  "colored": [
    "flit-core",
    "setuptools"
  ],
  "colored-traceback": [
    "setuptools"
  ],
  "coloredlogs": [
    "setuptools"
  ],
  "colorful": [
    "setuptools"
  ],
  "colorhash": [
    "poetry"
  ],
  "colorlog": [
    "setuptools"
  ],
  "colorlover": [
    "setuptools"
  ],
  "colormath": [
    "setuptools"
  ],
  "colorspacious": [
    "setuptools"
  ],
  "colorthief": [
    "setuptools"
  ],
  "colorzero": [
    "setuptools"
  ],
  "colour": [
    "setuptools"
  ],
  "colout": [
    "setuptools-scm"
  ],
  "cometblue-lite": [
    "setuptools"
  ],
  "comicon": [
    "poetry-core"
  ],
  "comm": [
    "hatchling"
  ],
  "commandparse": [
    "setuptools"
  ],
  "commentjson": [
    "setuptools"
  ],
  "commitizen": [
    "poetry-core"
  ],
  "commoncode": [
    "setuptools",
    "setuptools-scm"
  ],
  "commonmark": [
    "setuptools"
  ],
  "compiledb": [
    "setuptools"
  ],
  "complycube": [
    "setuptools"
  ],
  "compreffor": [
    "cython",
    "setuptools",
    "setuptools-scm"
  ],
  "compressai": [
    "setuptools"
  ],
  "compressed-rtf": [
    "setuptools"
  ],
  "concurrent-log-handler": [
    "hatchling",
    "setuptools"
  ],
  "conda": [
    "hatch-vcs",
    "hatchling",
    "setuptools"
  ],
  "conda-libmamba-solver": [
    "hatch-vcs",
    "hatchling"
  ],
  "conda-package-handling": [
    "setuptools"
  ],
  "conda-package-streaming": [
    "flit-core"
  ],
  "config-formatter": [
    "setuptools"
  ],
  "configargparse": [
    "setuptools"
  ],
  "configclass": [
    "setuptools"
  ],
  "confight": [
    "setuptools"
  ],
  "configobj": [
    "setuptools"
  ],
  "configparser": [
    "setuptools",
    "setuptools-scm"
  ],
  "configshell": [
    "setuptools"
  ],
  "configupdater": [
    "setuptools",
    "setuptools-scm"
  ],
  "confluent-kafka": [
    "setuptools"
  ],
  "confusable-homoglyphs": [
    "setuptools"
  ],
  "confuse": [
    "flit-core",
    "setuptools"
  ],
  "connect-box": [
    "setuptools"
  ],
  "connection-pool": [
    "setuptools"
  ],
  "connexion": [
    "poetry-core",
    "setuptools"
  ],
  "cons": [
    "setuptools"
  ],
  "consonance": [
    "setuptools"
  ],
  "constantly": [
    "setuptools",
    {
      "buildSystem": "versioneer",
      "from": "23.10.0"
    }
  ],
  "construct": [
    "setuptools"
  ],
  "construct-classes": [
    "poetry-core"
  ],
  "constructs": [
    "setuptools"
  ],
  "consul": [
    "setuptools"
  ],
  "consulate": [
    "setuptools"
  ],
  "container-inspector": [
    "setuptools",
    "setuptools-scm"
  ],
  "contexter": [
    "setuptools"
  ],
  "contextlib2": [
    "setuptools"
  ],
  "contexttimer": [
    "setuptools"
  ],
  "contourpy": [
    "pybind11",
    {
      "buildSystem": "setuptools",
      "until": "1.1.0"
    },
    {
      "buildSystem": "meson",
      "from": "1.1.0"
    },
    {
      "buildSystem": "meson-python",
      "from": "1.1.0"
    }
  ],
  "controku": [
    "setuptools"
  ],
  "convertdate": [
    "setuptools"
  ],
  "cookiecutter": [
    "setuptools"
  ],
  "cookies": [
    "setuptools"
  ],
  "coordinates": [
    "setuptools"
  ],
  "copier": [
    "poetry-core",
    "poetry-dynamic-versioning"
  ],
  "copier-template-tester": [
    "poetry-core"
  ],
  "coqpit": [
    "setuptools"
  ],
  "coqui-trainer": [
    "setuptools"
  ],
  "corallium": [
    "poetry-core"
  ],
  "coreapi": [
    "setuptools"
  ],
  "coreschema": [
    "setuptools"
  ],
  "cornice": [
    "setuptools"
  ],
  "coronavirus": [
    "setuptools"
  ],
  "correctionlib": [
    "setuptools",
    "setuptools-scm"
  ],
  "corsair-scan": [
    "setuptools"
  ],
  "cose": [
    "setuptools"
  ],
  "cosmpy": [
    "poetry-core"
  ],
  "cot": [
    "setuptools"
  ],
  "covcore": [
    "setuptools"
  ],
  "coverage": [
    "setuptools"
  ],
  "coveralls": [
    "setuptools"
  ],
  "cppe": [
    "setuptools"
  ],
  "cppheaderparser": [
    "setuptools"
  ],
  "cppy": [
    "setuptools",
    "setuptools-scm"
  ],
  "cpufeature": [
    "setuptools"
  ],
  "cpyparsing": [
    "cython",
    "setuptools"
  ],
  "craft-application": [
    "setuptools",
    "setuptools-scm"
  ],
  "craft-application-1": [
    "setuptools",
    "setuptools-scm"
  ],
  "craft-archives": [
    "setuptools",
    "setuptools-scm"
  ],
  "craft-cli": [
    "setuptools",
    "setuptools-scm"
  ],
  "craft-grammar": [
    "setuptools"
  ],
  "craft-parts": [
    "setuptools",
    "setuptools-scm"
  ],
  "craft-providers": [
    "setuptools",
    "setuptools-scm"
  ],
  "craft-store": [
    "setuptools",
    "setuptools-scm"
  ],
  "cram": [
    "setuptools"
  ],
  "cramjam": [
    "setuptools"
  ],
  "crashtest": [
    "poetry-core",
    "setuptools"
  ],
  "crate": [
    "setuptools"
  ],
  "crayons": [
    "setuptools"
  ],
  "crc": [
    "poetry-core"
  ],
  "crc16": [
    "setuptools"
  ],
  "crc32c": [
    "setuptools"
  ],
  "crccheck": [
    "setuptools"
  ],
  "crcmod": [
    "setuptools"
  ],
  "credis": [
    "cython",
    "poetry-core",
    "setuptools"
  ],
  "credstash": [
    "setuptools"
  ],
  "crewai": [
    "poetry"
  ],
  "crispy-bootstrap5": [
    "setuptools"
  ],
  "criticality-score": [
    "setuptools"
  ],
  "cron-descriptor": [
    "setuptools"
  ],
  "croniter": [
    "setuptools"
  ],
  "cronsim": [
    "setuptools"
  ],
  "crontab": [
    "setuptools"
  ],
  "crossplane": [
    "setuptools"
  ],
  "crownstone-cloud": [
    "setuptools"
  ],
  "crownstone-core": [
    "setuptools"
  ],
  "crownstone-sse": [
    "setuptools"
  ],
  "crownstone-uart": [
    "setuptools"
  ],
  "cruft": [
    "poetry-core"
  ],
  "cryptg": [
    "setuptools"
  ],
  "cryptocode": [
    "setuptools"
  ],
  "cryptodatahub": [
    "setuptools"
  ],
  "cryptography": [
    "setuptools"
  ],
  "cryptolyzer": [
    "setuptools"
  ],
  "cryptoparser": [
    "setuptools"
  ],
  "crytic-compile": [
    "setuptools"
  ],
  "csrmesh": [
    "setuptools"
  ],
  "css-html-js-minify": [
    "setuptools"
  ],
  "css-parser": [
    "setuptools"
  ],
  "cssbeautifier": [
    "setuptools"
  ],
  "csscompressor": [
    "setuptools"
  ],
  "cssmin": [
    "setuptools"
  ],
  "cssselect": [
    "setuptools"
  ],
  "cssselect2": [
    "flit",
    "flit-core",
    "setuptools"
  ],
  "cssutils": [
    "setuptools",
    "setuptools-scm"
  ],
  "csvw": [
    "setuptools"
  ],
  "ctap-keyring-device": [
    "setuptools-scm"
  ],
  "ctranslate2": [
    "setuptools"
  ],
  "cu2qu": [
    "cython",
    "setuptools",
    "setuptools-scm"
  ],
  "cucumber-tag-expressions": [
    "setuptools"
  ],
  "cufflinks": [
    "setuptools"
  ],
  "cupy": [
    "cython",
    "setuptools"
  ],
  "curio": [
    "setuptools"
  ],
  "curlify": [
    "setuptools"
  ],
  "curtsies": [
    "setuptools"
  ],
  "curve25519-donna": [
    "setuptools"
  ],
  "customerio": [
    "setuptools"
  ],
  "cvat-sdk": [
    "setuptools"
  ],
  "cvss": [
    "setuptools"
  ],
  "cvxopt": [
    "setuptools"
  ],
  "cvxpy": [
    "setuptools"
  ],
  "cwcwidth": [
    "cython",
    "setuptools"
  ],
  "cwl-upgrader": [
    "setuptools"
  ],
  "cwl-utils": [
    "setuptools"
  ],
  "cx-freeze": [
    "setuptools"
  ],
  "cx-oracle": [
    "setuptools"
  ],
  "cxxfilt": [
    "setuptools"
  ],
  "cycler": [
    "setuptools"
  ],
  "cyclonedx-python-lib": [
    "poetry-core",
    "setuptools"
  ],
  "cylp": [
    "setuptools"
  ],
  "cymem": [
    "cython",
    "setuptools"
  ],
  "cypari2": [
    "cython",
    "setuptools"
  ],
  "cypherpunkpay": [
    "poetry-core",
    "setuptools"
  ],
  "cysignals": [
    "cython",
    "setuptools"
  ],
  "cysimdjson": [
    "cython"
  ],
  "cysystemd": [
    "setuptools"
  ],
  "cython": [
    "setuptools"
  ],
  "cython-0": [
    "setuptools"
  ],
  "cython-test-exception-raiser": [
    "cython",
    "setuptools"
  ],
  "cytoolz": [
    "cython",
    "setuptools"
  ],
  "d20": [
    "setuptools"
  ],
  "d2to1": [
    "setuptools"
  ],
  "dacite": [
    "setuptools"
  ],
  "daemonize": [
    "setuptools"
  ],
  "daemonocle": [
    "setuptools"
  ],
  "daiquiri": [
    "setuptools",
    "setuptools-scm"
  ],
  "dalle-mini": [
    "setuptools"
  ],
  "daphne": [
    "setuptools"
  ],
  "daqp": [
    "cython_0",
    "setuptools"
  ],
  "darglint": [
    "poetry"
  ],
  "darkdetect": [
    "setuptools"
  ],
  "dasbus": [
    "hatchling",
    "setuptools"
  ],
  "dash": [
    "setuptools"
  ],
  "dash-core-components": [
    "setuptools"
  ],
  "dash-html-components": [
    "setuptools"
  ],
  "dash-renderer": [
    "setuptools"
  ],
  "dash-table": [
    "setuptools"
  ],
  "dask": [
    "setuptools",
    {
      "buildSystem": "versioneer",
      "from": "2.0.0"
    },
    {
      "buildSystem": "tomli",
      "from": "2023.4.0"
    }
  ],
  "dask-awkward": [
    "hatch-vcs",
    "hatchling"
  ],
  "dask-expr": [
    "setuptools"
  ],
  "dask-gateway": [
    "setuptools"
  ],
  "dask-gateway-server": [
    "setuptools"
  ],
  "dask-glm": [
    "setuptools",
    "setuptools-scm"
  ],
  "dask-histogram": [
    "hatch-vcs",
    "hatchling"
  ],
  "dask-image": [
    "setuptools"
  ],
  "dask-jobqueue": [
    "setuptools"
  ],
  "dask-ml": [
    "setuptools",
    "setuptools-scm"
  ],
  "dask-mpi": [
    "setuptools"
  ],
  "dask-yarn": [
    "setuptools"
  ],
  "databases": [
    "setuptools"
  ],
  "databind": [
    "poetry"
  ],
  "databind-core": [
    "poetry"
  ],
  "databind-json": [
    "poetry"
  ],
  "databricks-cli": [
    "setuptools"
  ],
  "databricks-connect": [
    "setuptools"
  ],
  "databricks-sql-connector": [
    "poetry-core"
  ],
  "dataclass-wizard": [
    "setuptools"
  ],
  "dataclasses-json": [
    "poetry-core",
    "poetry-dynamic-versioning",
    "setuptools"
  ],
  "dataclasses-serialization": [
    "setuptools"
  ],
  "datadiff": [
    "setuptools"
  ],
  "datadog": [
    "hatchling",
    "setuptools"
  ],
  "datafusion": [
    "setuptools"
  ],
  "datamodeldict": [
    "setuptools"
  ],
  "datapackage": [
    "setuptools"
  ],
  "datapoint": [
    "setuptools"
  ],
  "dataprep-ml": [
    "poetry-core"
  ],
  "dataproperty": [
    "setuptools"
  ],
  "datargs": [
    "poetry"
  ],
  "dataset": [
    "setuptools"
  ],
  "datasets": [
    "setuptools"
  ],
  "datasette": [
    "setuptools"
  ],
  "datasette-template-sql": [
    "setuptools"
  ],
  "datashader": [
    "setuptools"
  ],
  "datashape": [
    "setuptools"
  ],
  "datauri": [
    "setuptools"
  ],
  "dateparser": [
    "setuptools"
  ],
  "dateutil": [
    "setuptools",
    "setuptools-scm"
  ],
  "dateutils": [
    "setuptools"
  ],
  "datrie": [
    "cython",
    "setuptools"
  ],
  "dawg-python": [
    "setuptools"
  ],
  "dazl": [
    "poetry-core"
  ],
  "db-dtypes": [
    "setuptools"
  ],
  "dbf": [
    "setuptools"
  ],
  "dbfread": [
    "setuptools"
  ],
  "dbglib": [
    "poetry-core"
  ],
  "dbt-bigquery": [
    "setuptools"
  ],
  "dbt-core": [
    "setuptools"
  ],
  "dbt-postgres": [
    "setuptools"
  ],
  "dbt-redshift": [
    "setuptools"
  ],
  "dbt-semantic-interfaces": [
    "hatchling"
  ],
  "dbt-snowflake": [
    "setuptools"
  ],
  "dbus-client-gen": [
    "setuptools"
  ],
  "dbus-deviation": [
    "setuptools"
  ],
  "dbus-fast": [
    "cython",
    "poetry-core",
    "setuptools"
  ],
  "dbus-next": [
    "setuptools"
  ],
  "dbus-python": [
    "setuptools"
  ],
  "dbus-python-client-gen": [
    "setuptools"
  ],
  "dbus-signature-pyparsing": [
    "setuptools"
  ],
  "dbutils": [
    "setuptools"
  ],
  "dctorch": [
    "poetry-core"
  ],
  "ddsketch": [
    "setuptools"
  ],
  "ddt": [
    "setuptools"
  ],
  "ddtrace": [
    "cython",
    "setuptools"
  ],
  "deal": [
    "flit-core",
    "setuptools"
  ],
  "deal-solver": [
    "flit-core",
    "setuptools"
  ],
  "deap": [
    "setuptools"
  ],
  "debian": [
    "setuptools"
  ],
  "debian-inspector": [
    "setuptools",
    "setuptools-scm"
  ],
  "debianbts": [
    "setuptools"
  ],
  "debtcollector": [
    "pbr",
    "setuptools"
  ],
  "debts": [
    "setuptools"
  ],
  "debuglater": [
    "setuptools"
  ],
  "debugpy": [
    "setuptools"
  ],
  "decli": [
    "setuptools"
  ],
  "decopatch": [
    "setuptools",
    "setuptools-scm"
  ],
  "decorator": [
    "setuptools"
  ],
  "deemix": [
    "setuptools"
  ],
  "deep-chainmap": [
    "setuptools"
  ],
  "deep-merge": [
    "setuptools"
  ],
  "deep-translator": [
    "poetry-core",
    "setuptools"
  ],
  "deepdiff": [
    "setuptools"
  ],
  "deepdish": [
    "setuptools"
  ],
  "deepl": [
    "poetry-core"
  ],
  "deepmerge": [
    "setuptools",
    "setuptools-scm"
  ],
  "deeptoolsintervals": [
    "setuptools"
  ],
  "deepwave": [
    "setuptools"
  ],
  "deezer-py": [
    "setuptools"
  ],
  "deezer-python": [
    "poetry-core",
    "setuptools"
  ],
  "defang": [
    "setuptools"
  ],
  "defcon": [
    "setuptools",
    "setuptools-scm"
  ],
  "deform": [
    "setuptools"
  ],
  "defusedcsv": [
    "setuptools"
  ],
  "defusedxml": [
    "setuptools"
  ],
  "dek": [
    "poetry-core"
  ],
  "delegator-py": [
    "setuptools"
  ],
  "delorean": [
    "setuptools"
  ],
  "deltachat": [
    "setuptools",
    "setuptools-scm"
  ],
  "deluge-client": [
    "setuptools"
  ],
  "demes": [
    "setuptools-scm"
  ],
  "demesdraw": [
    "setuptools-scm"
  ],
  "demetriek": [
    "poetry-core"
  ],
  "demjson3": [
    "setuptools"
  ],
  "demoji": [
    "setuptools"
  ],
  "dendropy": [
    "setuptools"
  ],
  "denonavr": [
    "setuptools"
  ],
  "dependency-injector": [
    "setuptools"
  ],
  "deploykit": [
    "setuptools"
  ],
  "deprecat": [
    "setuptools-scm"
  ],
  "deprecated": [
    "setuptools"
  ],
  "deprecation": [
    "setuptools"
  ],
  "derpconf": [
    "setuptools"
  ],
  "desktop-entry-lib": [
    "setuptools"
  ],
  "desktop-notifier": [
    "setuptools"
  ],
  "detect-secrets": [
    "setuptools"
  ],
  "devialet": [
    "setuptools"
  ],
  "devito": [
    "setuptools"
  ],
  "devolo-home-control-api": [
    "setuptools",
    "setuptools-scm"
  ],
  "devolo-plc-api": [
    "setuptools",
    "setuptools-scm"
  ],
  "devpi-common": [
    "setuptools"
  ],
  "devtools": [
    "hatchling",
    "setuptools"
  ],
  "dfdiskcache": [
    "setuptools"
  ],
  "diagrams": [
    "poetry-core",
    "setuptools"
  ],
  "diceware": [
    "setuptools"
  ],
  "dicom2nifti": [
    "setuptools"
  ],
  "dict2xml": [
    "hatchling",
    "setuptools"
  ],
  "dictdiffer": [
    "setuptools",
    "setuptools-scm"
  ],
  "dictionaries": [
    "setuptools"
  ],
  "dictpath": [
    "poetry-core",
    "setuptools"
  ],
  "dicttoxml": [
    "setuptools"
  ],
  "dicttoxml2": [
    "setuptools"
  ],
  "diff-cover": [
    "poetry-core",
    "setuptools"
  ],
  "diff-match-patch": [
    "flit-core",
    "setuptools"
  ],
  "diffsync": [
    "poetry-core"
  ],
  "diffusers": [
    "setuptools"
  ],
  "digi-xbee": [
    "setuptools"
  ],
  "digital-ocean": [
    "setuptools"
  ],
  "dill": [
    "setuptools"
  ],
  "dinghy": [
    "setuptools"
  ],
  "dingz": [
    "setuptools"
  ],
  "diofant": [
    "setuptools",
    "setuptools-scm"
  ],
  "dipy": [
    "cython",
    "setuptools"
  ],
  "directv": [
    "setuptools"
  ],
  "dirigera": [
    "setuptools"
  ],
  "dirty-equals": [
    "hatchling",
    "poetry-core",
    "setuptools"
  ],
  "dirtyjson": [
    "setuptools"
  ],
  "discid": [
    "setuptools"
  ],
  "discogs-client": [
    "setuptools"
  ],
  "discord-py": [
    "setuptools"
  ],
  "discordpy": [
    "setuptools"
  ],
  "discovery30303": [
    "poetry-core",
    "setuptools"
  ],
  "disjoint-set": [
    "poetry"
  ],
  "diskcache": [
    "setuptools"
  ],
  "dissect": [
    "setuptools",
    "setuptools-scm"
  ],
  "dissect-btrfs": [
    "setuptools",
    "setuptools-scm"
  ],
  "dissect-cim": [
    "setuptools",
    "setuptools-scm"
  ],
  "dissect-clfs": [
    "setuptools",
    "setuptools-scm"
  ],
  "dissect-cobaltstrike": [
    "setuptools",
    "setuptools-scm"
  ],
  "dissect-cstruct": [
    "setuptools",
    "setuptools-scm"
  ],
  "dissect-esedb": [
    "setuptools",
    "setuptools-scm"
  ],
  "dissect-etl": [
    "setuptools",
    "setuptools-scm"
  ],
  "dissect-eventlog": [
    "setuptools",
    "setuptools-scm"
  ],
  "dissect-evidence": [
    "setuptools",
    "setuptools-scm"
  ],
  "dissect-executable": [
    "setuptools",
    "setuptools-scm"
  ],
  "dissect-extfs": [
    "setuptools",
    "setuptools-scm"
  ],
  "dissect-fat": [
    "setuptools",
    "setuptools-scm"
  ],
  "dissect-ffs": [
    "setuptools",
    "setuptools-scm"
  ],
  "dissect-hypervisor": [
    "setuptools",
    "setuptools-scm"
  ],
  "dissect-jffs": [
    "setuptools",
    "setuptools-scm"
  ],
  "dissect-ntfs": [
    "setuptools",
    "setuptools-scm"
  ],
  "dissect-ole": [
    "setuptools",
    "setuptools-scm"
  ],
  "dissect-regf": [
    "setuptools",
    "setuptools-scm"
  ],
  "dissect-shellitem": [
    "setuptools",
    "setuptools-scm"
  ],
  "dissect-sql": [
    "setuptools",
    "setuptools-scm"
  ],
  "dissect-squashfs": [
    "setuptools",
    "setuptools-scm"
  ],
  "dissect-target": [
    "setuptools",
    "setuptools-scm"
  ],
  "dissect-thumbcache": [
    "setuptools",
    "setuptools-scm"
  ],
  "dissect-util": [
    "setuptools",
    "setuptools-scm"
  ],
  "dissect-vmfs": [
    "setuptools",
    "setuptools-scm"
  ],
  "dissect-volume": [
    "setuptools",
    "setuptools-scm"
  ],
  "dissect-xfs": [
    "setuptools",
    "setuptools-scm"
  ],
  "dissononce": [
    "setuptools"
  ],
  "distlib": [
    "setuptools"
  ],
  "distorm3": [
    "setuptools"
  ],
  "distrax": [
    "setuptools"
  ],
  "distributed": [
    "setuptools",
    "setuptools-scm",
    {
      "buildSystem": "versioneer",
      "from": "2.0.0"
    }
  ],
  "distro": [
    "setuptools"
  ],
  "distutils-extra": [
    "setuptools"
  ],
  "dj-database-url": [
    "setuptools"
  ],
  "dj-email-url": [
    "setuptools"
  ],
  "dj-inmemorystorage": [
    "setuptools"
  ],
  "dj-rest-auth": [
    "setuptools"
  ],
  "dj-search-url": [
    "setuptools"
  ],
  "django": [
    "setuptools"
  ],
  "django-3": [
    "setuptools"
  ],
  "django-4": [
    "setuptools"
  ],
  "django-5": [
    "setuptools"
  ],
  "django-admin-sortable2": [
    "setuptools"
  ],
  "django-allauth": [
    "setuptools"
  ],
  "django-allauth-2fa": [
    "hatchling"
  ],
  "django-anymail": [
    "hatchling",
    "setuptools"
  ],
  "django-appconf": [
    "setuptools"
  ],
  "django-auditlog": [
    "setuptools",
    "setuptools-scm"
  ],
  "django-auth-ldap": [
    "setuptools",
    "setuptools-scm"
  ],
  "django-bootstrap-form": [
    "setuptools"
  ],
  "django-bootstrap3": [
    "hatchling",
    "setuptools",
    "setuptools-scm"
  ],
  "django-bootstrap4": [
    "hatchling",
    "setuptools",
    "setuptools-scm"
  ],
  "django-bootstrap5": [
    "hatchling"
  ],
  "django-cache-memoize": [
    "setuptools"
  ],
  "django-cache-url": [
    "setuptools"
  ],
  "django-cacheops": [
    "setuptools"
  ],
  "django-celery-beat": [
    "setuptools"
  ],
  "django-celery-email": [
    "setuptools"
  ],
  "django-ckeditor": [
    "setuptools-scm"
  ],
  "django-classytags": [
    "setuptools"
  ],
  "django-cleanup": [
    "setuptools"
  ],
  "django-cockroachdb": [
    "setuptools"
  ],
  "django-colorfield": [
    "setuptools"
  ],
  "django-colorful": [
    "setuptools"
  ],
  "django-compat": [
    "setuptools"
  ],
  "django-compressor": [
    "setuptools"
  ],
  "django-configurations": [
    "setuptools",
    "setuptools-scm"
  ],
  "django-context-decorator": [
    "flit-core",
    "setuptools"
  ],
  "django-contrib-comments": [
    "setuptools"
  ],
  "django-cors-headers": [
    "setuptools"
  ],
  "django-countries": [
    "setuptools"
  ],
  "django-coverage-plugin": [
    "setuptools"
  ],
  "django-crispy-bootstrap4": [
    "setuptools"
  ],
  "django-crispy-bootstrap5": [
    "setuptools"
  ],
  "django-crispy-forms": [
    "setuptools"
  ],
  "django-crontab": [
    "setuptools"
  ],
  "django-cryptography": [
    "setuptools"
  ],
  "django-csp": [
    "setuptools"
  ],
  "django-currentuser": [
    "hatchling"
  ],
  "django-debug-toolbar": [
    {
      "buildSystem": "setuptools",
      "until": "3.8.0"
    },
    {
      "buildSystem": "hatchling",
      "from": "3.8.0"
    }
  ],
  "django-discover-runner": [
    "setuptools"
  ],
  "django-dynamic-preferences": [
    "setuptools"
  ],
  "django-encrypted-model-fields": [
    "poetry-core",
    "setuptools"
  ],
  "django-environ": [
    "setuptools"
  ],
  "django-extensions": [
    "setuptools"
  ],
  "django-filter": [
    "flit-core",
    "setuptools"
  ],
  "django-floppyforms": [
    "setuptools"
  ],
  "django-formtools": [
    "setuptools",
    "setuptools-scm"
  ],
  "django-graphiql-debug-toolbar": [
    "poetry-core",
    "setuptools"
  ],
  "django-gravatar2": [
    "setuptools"
  ],
  "django-guardian": [
    "setuptools"
  ],
  "django-haystack": [
    "setuptools",
    "setuptools-scm"
  ],
  "django-health-check": [
    "setuptools",
    "setuptools-scm"
  ],
  "django-hierarkey": [
    "setuptools"
  ],
  "django-hijack": [
    "setuptools",
    "setuptools-scm"
  ],
  "django-htmx": [
    "setuptools"
  ],
  "django-i18nfield": [
    "setuptools"
  ],
  "django-ipware": [
    "setuptools"
  ],
  "django-jinja": [
    "setuptools"
  ],
  "django-jquery-js": [
    "setuptools"
  ],
  "django-js-asset": [
    "hatchling",
    "setuptools"
  ],
  "django-libsass": [
    "setuptools"
  ],
  "django-logentry-admin": [
    "setuptools"
  ],
  "django-login-required-middleware": [
    "setuptools-scm"
  ],
  "django-mailman3": [
    "setuptools"
  ],
  "django-maintenance-mode": [
    "setuptools"
  ],
  "django-markdownx": [
    "setuptools"
  ],
  "django-model-utils": [
    "setuptools",
    "setuptools-scm"
  ],
  "django-modelcluster": [
    "setuptools"
  ],
  "django-modeltranslation": [
    "setuptools"
  ],
  "django-mptt": [
    "setuptools"
  ],
  "django-multiselectfield": [
    "setuptools"
  ],
  "django-mysql": [
    "setuptools"
  ],
  "django-nested-admin": [
    "setuptools"
  ],
  "django-ninja": [
    "flit-core"
  ],
  "django-nose": [
    "setuptools"
  ],
  "django-oauth-toolkit": [
    "setuptools"
  ],
  "django-otp": [
    "hatchling",
    "setuptools"
  ],
  "django-paintstore": [
    "setuptools"
  ],
  "django-pattern-library": [
    "poetry-core"
  ],
  "django-payments": [
    "setuptools-scm"
  ],
  "django-permissionedforms": [
    "setuptools"
  ],
  "django-pglocks": [
    "setuptools"
  ],
  "django-phonenumber-field": [
    "setuptools",
    "setuptools-scm"
  ],
  "django-picklefield": [
    "setuptools"
  ],
  "django-polymorphic": [
    "setuptools"
  ],
  "django-postgresql-netfields": [
    "setuptools"
  ],
  "django-prometheus": [
    "setuptools"
  ],
  "django-pwa": [
    "setuptools"
  ],
  "django-q": [
    "poetry-core",
    "setuptools"
  ],
  "django-ranged-response": [
    "setuptools"
  ],
  "django-raster": [
    "setuptools"
  ],
  "django-redis": [
    "setuptools"
  ],
  "django-registration": [
    "setuptools"
  ],
  "django-rest-auth": [
    "setuptools"
  ],
  "django-rest-polymorphic": [
    "setuptools"
  ],
  "django-rest-swagger": [
    "setuptools"
  ],
  "django-reversion": [
    "setuptools"
  ],
  "django-rosetta": [
    "setuptools"
  ],
  "django-rq": [
    "setuptools"
  ],
  "django-scim2": [
    "poetry-core"
  ],
  "django-scopes": [
    "setuptools"
  ],
  "django-sesame": [
    "poetry-core",
    "setuptools"
  ],
  "django-silk": [
    "setuptools",
    "setuptools-scm"
  ],
  "django-simple-captcha": [
    "setuptools"
  ],
  "django-simple-history": [
    "setuptools-scm"
  ],
  "django-sites": [
    "setuptools"
  ],
  "django-sr": [
    "setuptools"
  ],
  "django-statici18n": [
    "setuptools"
  ],
  "django-storages": [
    "setuptools"
  ],
  "django-stubs": [
    "setuptools"
  ],
  "django-stubs-ext": [
    "setuptools"
  ],
  "django-tables2": [
    "setuptools"
  ],
  "django-tagging": [
    "setuptools"
  ],
  "django-taggit": [
    "setuptools"
  ],
  "django-tastypie": [
    "setuptools"
  ],
  "django-timezone-field": [
    "poetry-core",
    "setuptools"
  ],
  "django-treebeard": [
    "setuptools"
  ],
  "django-two-factor-auth": [
    "setuptools-scm"
  ],
  "django-types": [
    "poetry-core"
  ],
  "django-versatileimagefield": [
    "setuptools"
  ],
  "django-webpack-loader": [
    "setuptools",
    "setuptools-scm"
  ],
  "django-webpush": [
    "setuptools-scm"
  ],
  "django-widget-tweaks": [
    "setuptools",
    "setuptools-scm"
  ],
  "djangomix": [
    "setuptools"
  ],
  "djangoql": [
    "setuptools"
  ],
  "djangorestframework": [
    "setuptools"
  ],
  "djangorestframework-camel-case": [
    "setuptools"
  ],
  "djangorestframework-dataclasses": [
    "setuptools"
  ],
  "djangorestframework-guardian": [
    "setuptools"
  ],
  "djangorestframework-jwt": [
    "setuptools"
  ],
  "djangorestframework-recursive": [
    "setuptools"
  ],
  "djangorestframework-simplejwt": [
    "setuptools",
    "setuptools-scm"
  ],
  "djangorestframework-stubs": [
    "setuptools"
  ],
  "djangorestframework-types": [
    "poetry"
  ],
  "djlint": [
    "poetry"
  ],
  "djmail": [
    "setuptools"
  ],
  "dkimpy": [
    "setuptools"
  ],
  "dlib": [
    "setuptools"
  ],
  "dlinfo": [
    "setuptools",
    "setuptools-scm"
  ],
  "dllogger": [
    "setuptools"
  ],
  "dlms-cosem": [
    "setuptools"
  ],
  "dlx": [
    "setuptools"
  ],
  "dm-env": [
    "setuptools"
  ],
  "dm-haiku": [
    "setuptools"
  ],
  "dm-sonnet": [
    "setuptools"
  ],
  "dm-tree": [
    "setuptools"
  ],
  "dmenu-python": [
    "setuptools"
  ],
  "dnachisel": [
    "setuptools"
  ],
  "dnfile": [
    "setuptools"
  ],
  "dns": [
    "hatchling",
    "poetry-core",
    "setuptools",
    "setuptools-scm"
  ],
  "dns-lexicon": [
    "poetry-core"
  ],
  "dnslib": [
    "setuptools"
  ],
  "dnspython": [
    "hatchling",
    "poetry-core",
    "setuptools",
    "setuptools-scm"
  ],
  "dnspythonchia": [
    "setuptools",
    "setuptools-scm"
  ],
  "dnsq": [
    "setuptools"
  ],
  "doc8": [
    "pbr",
    "setuptools",
    "setuptools-scm"
  ],
  "docformatter": [
    "setuptools",
    {
      "buildSystem": "poetry-core",
      "from": "1.5.0"
    }
  ],
  "docker": [
    "setuptools",
    "setuptools-scm"
  ],
  "docker-py": [
    "setuptools"
  ],
  "docker-pycreds": [
    "setuptools"
  ],
  "dockerfile-parse": [
    "setuptools"
  ],
  "dockerpty": [
    "setuptools"
  ],
  "dockerspawner": [
    "setuptools"
  ],
  "docloud": [
    "setuptools"
  ],
  "docopt": [
    "setuptools"
  ],
  "docopt-ng": [
    "setuptools"
  ],
  "docplex": [
    "setuptools"
  ],
  "docrep": [
    "setuptools"
  ],
  "docstr-coverage": [
    "setuptools"
  ],
  "docstring-parser": [
    "poetry-core",
    "setuptools"
  ],
  "docstring-to-markdown": [
    "setuptools"
  ],
  "doctest-ignore-unicode": [
    "setuptools"
  ],
  "docutils": [
    "setuptools"
  ],
  "docx2python": [
    "poetry-core",
    "setuptools"
  ],
  "docx2txt": [
    "setuptools"
  ],
  "dodgy": [
    "setuptools"
  ],
  "dogpile-cache": [
    "setuptools"
  ],
  "dogtail": [
    "setuptools"
  ],
  "doit": [
    "setuptools"
  ],
  "doit-py": [
    "setuptools"
  ],
  "domeneshop": [
    "setuptools"
  ],
  "dominate": [
    "setuptools"
  ],
  "doorbirdpy": [
    "setuptools"
  ],
  "dopy": [
    "setuptools"
  ],
  "dot2tex": [
    "setuptools"
  ],
  "dotmap": [
    "setuptools"
  ],
  "dotty-dict": [
    "poetry-core",
    "setuptools",
    "setuptools-scm"
  ],
  "downloader-cli": [
    "setuptools"
  ],
  "dparse": [
    "setuptools"
  ],
  "dparse2": [
    "setuptools"
  ],
  "dpath": [
    "setuptools"
  ],
  "dpcontracts": [
    "setuptools"
  ],
  "dpkt": [
    "setuptools"
  ],
  "dploot": [
    "poetry-core"
  ],
  "draftjs-exporter": [
    "setuptools"
  ],
  "dragonfly": [
    "setuptools"
  ],
  "dremel3dpy": [
    "setuptools"
  ],
  "drf-jwt": [
    "setuptools"
  ],
  "drf-nested-routers": [
    "setuptools"
  ],
  "drf-spectacular": [
    "setuptools"
  ],
  "drf-spectacular-sidecar": [
    "setuptools"
  ],
  "drf-yasg": [
    "setuptools",
    "setuptools-scm"
  ],
  "drivelib": [
    "setuptools"
  ],
  "drms": [
    "setuptools",
    "setuptools-scm"
  ],
  "dropbox": [
    "setuptools"
  ],
  "dropmqttapi": [
    "setuptools"
  ],
  "ds-store": [
    "setuptools"
  ],
  "ds4drv": [
    "setuptools"
  ],
  "dsinternals": [
    "setuptools"
  ],
  "dsl2html": [
    "setuptools"
  ],
  "dsmr-parser": [
    "setuptools"
  ],
  "dsnap": [
    "poetry-core"
  ],
  "dtlssocket": [
    "cython_0",
    "setuptools"
  ],
  "dtw-python": [
    "cython",
    "setuptools"
  ],
  "ducc0": [
    "setuptools"
  ],
  "duckdb": [
    "pybind11",
    "setuptools",
    "setuptools-scm"
  ],
  "duckdb-engine": [
    "poetry-core",
    "setuptools"
  ],
  "duckduckgo-search": [
    "poetry-core",
    "setuptools"
  ],
  "duden": [
    "poetry-core",
    "setuptools"
  ],
  "duecredit": [
    "setuptools"
  ],
  "duet": [
    "setuptools"
  ],
  "dufte": [
    "setuptools"
  ],
  "dugong": [
    "setuptools"
  ],
  "dulwich": [
    "setuptools"
  ],
  "dunamai": [
    "poetry-core",
    "setuptools"
  ],
  "dungeon-eos": [
    "setuptools"
  ],
  "duo-client": [
    "setuptools"
  ],
  "durus": [
    "setuptools"
  ],
  "dvc": [
    "setuptools-scm"
  ],
  "dvc-azure": [
    "setuptools-scm"
  ],
  "dvc-data": [
    "setuptools",
    "setuptools-scm"
  ],
  "dvc-gdrive": [
    "setuptools",
    "setuptools-scm"
  ],
  "dvc-gs": [
    "setuptools-scm"
  ],
  "dvc-hdfs": [
    "setuptools",
    "setuptools-scm"
  ],
  "dvc-http": [
    "setuptools-scm"
  ],
  "dvc-objects": [
    "setuptools",
    "setuptools-scm"
  ],
  "dvc-render": [
    "setuptools",
    "setuptools-scm"
  ],
  "dvc-s3": [
    "setuptools-scm"
  ],
  "dvc-ssh": [
    "setuptools-scm"
  ],
  "dvc-studio-client": [
    "setuptools-scm"
  ],
  "dvc-task": [
    "setuptools",
    "setuptools-scm"
  ],
  "dvclive": [
    "setuptools",
    "setuptools-scm"
  ],
  "dwdwfsapi": [
    "setuptools"
  ],
  "dyn": [
    "setuptools"
  ],
  "dynaconf": [
    "setuptools"
  ],
  "dynalite-devices": [
    "setuptools"
  ],
  "dynalite-panel": [
    "setuptools"
  ],
  "dynd": [
    "cython",
    "setuptools"
  ],
  "e3-core": [
    "setuptools"
  ],
  "e3-testsuite": [
    "setuptools"
  ],
  "eagle100": [
    "setuptools"
  ],
  "easy-thumbnails": [
    "setuptools"
  ],
  "easydict": [
    "setuptools"
  ],
  "easyenergy": [
    "poetry-core"
  ],
  "easygui": [
    "setuptools"
  ],
  "easyprocess": [
    "setuptools"
  ],
  "easywatch": [
    "setuptools"
  ],
  "ebaysdk": [
    "setuptools"
  ],
  "ebcdic": [
    "setuptools"
  ],
  "ec2instanceconnectcli": [
    "setuptools"
  ],
  "eccodes": [
    "setuptools"
  ],
  "ecdsa": [
    "setuptools"
  ],
  "echo": [
    "setuptools",
    "setuptools-scm"
  ],
  "ecoaliface": [
    "setuptools"
  ],
  "ecos": [
    "setuptools"
  ],
  "ecpy": [
    "setuptools"
  ],
  "ecs-logging": [
    "flit-core",
    "setuptools"
  ],
  "ed25519": [
    "setuptools"
  ],
  "ed25519-blake2b": [
    "setuptools"
  ],
  "edalize": [
    "setuptools",
    "setuptools-scm"
  ],
  "editables": [
    {
      "buildSystem": "setuptools",
      "until": "0.4"
    },
    {
      "buildSystem": "flit-core",
      "from": "0.4"
    }
  ],
  "editdistance": [
    "cython",
    "setuptools"
  ],
  "editdistance-s": [
    "setuptools"
  ],
  "editdistpy": [
    "cython",
    "setuptools"
  ],
  "editor": [
    "poetry-core"
  ],
  "editorconfig": [
    "setuptools"
  ],
  "edk2-pytool-library": [
    "setuptools",
    "setuptools-scm"
  ],
  "edlib": [
    "cython"
  ],
  "eduvpn-common": [
    "setuptools"
  ],
  "edward": [
    "setuptools"
  ],
  "eebrightbox": [
    "pbr"
  ],
  "effect": [
    "setuptools"
  ],
  "eggdeps": [
    "setuptools"
  ],
  "egginstallhook": [
    "setuptools"
  ],
  "einops": [
    "hatchling",
    "setuptools"
  ],
  "eiswarnung": [
    "poetry-core",
    "setuptools"
  ],
  "elastic-apm": [
    "setuptools"
  ],
  "elasticsearch": [
    "setuptools"
  ],
  "elasticsearch-dsl": [
    "setuptools"
  ],
  "elasticsearchdsl": [
    "setuptools"
  ],
  "elegy": [
    "poetry",
    "setuptools"
  ],
  "elementpath": [
    "setuptools"
  ],
  "elevate": [
    "setuptools",
    "setuptools-scm"
  ],
  "elgato": [
    "poetry-core",
    "setuptools"
  ],
  "eliot": [
    "setuptools"
  ],
  "eliqonline": [
    "setuptools"
  ],
  "elkm1-lib": [
    "poetry-core",
    "setuptools"
  ],
  "elmax": [
    "poetry-core",
    "setuptools"
  ],
  "elmax-api": [
    "setuptools"
  ],
  "email-validator": [
    "setuptools"
  ],
  "emailthreads": [
    "setuptools"
  ],
  "embit": [
    "setuptools"
  ],
  "emborg": [
    "flit-core"
  ],
  "embrace": [
    "setuptools"
  ],
  "emcee": [
    "setuptools",
    "setuptools-scm"
  ],
  "emoji": [
    "setuptools"
  ],
  "empty-files": [
    "setuptools"
  ],
  "empy": [
    "setuptools"
  ],
  "emulated-roku": [
    "setuptools"
  ],
  "emv": [
    "setuptools"
  ],
  "enaml": [
    "setuptools",
    "setuptools-scm"
  ],
  "enamlx": [
    "setuptools"
  ],
  "energyzero": [
    "poetry-core"
  ],
  "enhancements": [
    "setuptools"
  ],
  "enlighten": [
    "setuptools"
  ],
  "enocean": [
    "setuptools"
  ],
  "enrich": [
    "pip",
    "setuptools",
    "setuptools-scm",
    "setuptools-scm-git-archive"
  ],
  "enterpriseattack": [
    "setuptools"
  ],
  "entrance": [
    "setuptools"
  ],
  "entrance-with-router-features": [
    "setuptools"
  ],
  "entry-points-txt": [
    "setuptools"
  ],
  "entrypoint2": [
    "setuptools"
  ],
  "entrypoints": [
    "flit",
    "flit-core",
    "setuptools"
  ],
  "entsoe-py": [
    "setuptools"
  ],
  "enturclient": [
    "poetry-core",
    "setuptools"
  ],
  "enum-compat": [
    "setuptools"
  ],
  "enum34": [
    "setuptools"
  ],
  "enumatch": [
    "poetry"
  ],
  "env-canada": [
    "setuptools"
  ],
  "envier": [
    "setuptools"
  ],
  "environmental-override": [
    "setuptools"
  ],
  "environs": [
    "flit-core",
    "setuptools"
  ],
  "envisage": [
    "setuptools"
  ],
  "envoy-reader": [
    "setuptools"
  ],
  "envoy-utils": [
    "setuptools"
  ],
  "envs": [
    "poetry-core",
    "setuptools"
  ],
  "enzyme": [
    "setuptools"
  ],
  "epc": [
    "setuptools"
  ],
  "ephem": [
    "setuptools"
  ],
  "ephemeral-port-reserve": [
    "setuptools"
  ],
  "epion": [
    "setuptools"
  ],
  "epitran": [
    "setuptools"
  ],
  "epson-projector": [
    "setuptools"
  ],
  "equinox": [
    "hatchling"
  ],
  "eradicate": [
    "setuptools"
  ],
  "erppeek": [
    "setuptools"
  ],
  "es-client": [
    "hatchling"
  ],
  "escapism": [
    "setuptools"
  ],
  "esig": [
    "setuptools"
  ],
  "esphome-dashboard-api": [
    "setuptools"
  ],
  "esprima": [
    "setuptools"
  ],
  "essentials": [
    "setuptools"
  ],
  "essentials-openapi": [
    "hatchling",
    "setuptools"
  ],
  "et-xmlfile": [
    "setuptools"
  ],
  "etcd": [
    "setuptools"
  ],
  "ete3": [
    "setuptools"
  ],
  "etebase": [
    "setuptools"
  ],
  "etebase-server": [
    "setuptools"
  ],
  "etelemetry": [
    "setuptools"
  ],
  "eternalegypt": [
    "setuptools"
  ],
  "etesync": [
    "setuptools"
  ],
  "eth-abi": [
    "setuptools"
  ],
  "eth-account": [
    "setuptools"
  ],
  "eth-hash": [
    "setuptools"
  ],
  "eth-keyfile": [
    "setuptools"
  ],
  "eth-keys": [
    "setuptools"
  ],
  "eth-rlp": [
    "setuptools"
  ],
  "eth-typing": [
    "setuptools"
  ],
  "eth-utils": [
    "setuptools"
  ],
  "etils": [
    "flit-core",
    "setuptools"
  ],
  "etuples": [
    "setuptools"
  ],
  "eufylife-ble-client": [
    "poetry-core"
  ],
  "ev3dev2": [
    "setuptools"
  ],
  "eval-type-backport": [
    "setuptools",
    "setuptools-scm"
  ],
  "evdev": [
    "setuptools"
  ],
  "eve": [
    "setuptools"
  ],
  "eventlet": [
    "hatch-vcs",
    "hatchling",
    "setuptools"
  ],
  "events": [
    "setuptools"
  ],
  "evohome-async": [
    "hatchling",
    "setuptools"
  ],
  "evtx": [
    "setuptools"
  ],
  "ewmh": [
    "setuptools"
  ],
  "exceptiongroup": [
    "flit-core",
    "flit-scm",
    "setuptools"
  ],
  "exchangelib": [
    "setuptools"
  ],
  "exdown": [
    "setuptools"
  ],
  "execnet": [
    "hatch-vcs",
    "hatchling",
    "setuptools",
    "setuptools-scm"
  ],
  "executing": [
    "setuptools",
    "setuptools-scm"
  ],
  "executor": [
    "setuptools"
  ],
  "exif": [
    "setuptools"
  ],
  "exifread": [
    "setuptools"
  ],
  "exitcode": [
    "poetry-core"
  ],
  "expandvars": [
    "hatchling",
    "setuptools"
  ],
  "expects": [
    "setuptools"
  ],
  "expecttest": [
    "poetry-core",
    "setuptools"
  ],
  "expiringdict": [
    "setuptools"
  ],
  "explorerscript": [
    "setuptools"
  ],
  "exrex": [
    "setuptools"
  ],
  "extract-msg": [
    "setuptools"
  ],
  "extractcode": [
    "setuptools",
    "setuptools-scm"
  ],
  "extractcode-7z": [
    "setuptools"
  ],
  "extractcode-libarchive": [
    "setuptools"
  ],
  "extras": [
    "setuptools"
  ],
  "extruct": [
    "setuptools"
  ],
  "eyed3": [
    "setuptools"
  ],
  "ezdxf": [
    "setuptools"
  ],
  "ezyrb": [
    "setuptools"
  ],
  "f90nml": [
    "setuptools",
    "setuptools-scm"
  ],
  "faadelays": [
    "setuptools"
  ],
  "fabric": [
    "setuptools"
  ],
  "fabric2": [
    "setuptools"
  ],
  "fabric3": [
    "setuptools"
  ],
  "fabulous": [
    "setuptools"
  ],
  "face": [
    "setuptools"
  ],
  "face-recognition": [
    "setuptools"
  ],
  "face-recognition-models": [
    "setuptools"
  ],
  "facebook-sdk": [
    "setuptools"
  ],
  "facedancer": [
    "setuptools"
  ],
  "factory-boy": [
    "setuptools"
  ],
  "fairscale": [
    "setuptools"
  ],
  "fairseq": [
    "cython"
  ],
  "faiss": [
    "setuptools"
  ],
  "fake-useragent": [
    "setuptools"
  ],
  "faker": [
    "setuptools"
  ],
  "fakeredis": [
    "poetry-core",
    "setuptools"
  ],
  "falcon": [
    "cython",
    "setuptools"
  ],
  "fancycompleter": [
    "setuptools"
  ],
  "faraday-agent-parameters-types": [
    "setuptools"
  ],
  "faraday-plugins": [
    "setuptools"
  ],
  "farama-notifications": [
    "setuptools"
  ],
  "fast-histogram": [
    "setuptools",
    "setuptools-scm"
  ],
  "fastapi": [
    "flit",
    "hatchling",
    "setuptools"
  ],
  "fastapi-camelcase": [
    "setuptools"
  ],
  "fastapi-csrf-protect": [
    "poetry-core"
  ],
  "fastapi-mail": [
    "hatchling",
    "poetry-core",
    "setuptools"
  ],
  "fastapi-plugins": [
    "setuptools"
  ],
  "fastapi-restful": [
    "poetry"
  ],
  "fastapi-sessions": [
    "setuptools"
  ],
  "fastapi-sso": [
    "poetry",
    "poetry-core"
  ],
  "fastapi-users": [
    "hatchling"
  ],
  "fastapi-users-db-sqlalchemy": [
    "hatchling"
  ],
  "fastapi-utils": [
    "poetry"
  ],
  "fastavro": [
    "cython",
    "setuptools"
  ],
  "fastbencode": [
    "cython",
    "setuptools"
  ],
  "fastcache": [
    "setuptools"
  ],
  "fastcore": [
    "setuptools"
  ],
  "fastdiff": [
    "setuptools"
  ],
  "fastdtw": [
    "cython",
    "setuptools"
  ],
  "fastecdsa": [
    "setuptools"
  ],
  "fastembed": [
    "poetry-core"
  ],
  "fasteners": [
    "setuptools"
  ],
  "fastentrypoints": [
    "setuptools"
  ],
  "faster-fifo": [
    "cython",
    "setuptools"
  ],
  "faster-whisper": [
    "setuptools"
  ],
  "fastimport": [
    "setuptools"
  ],
  "fastjsonschema": [
    "setuptools"
  ],
  "fastnumbers": [
    "setuptools"
  ],
  "fastpair": [
    "setuptools"
  ],
  "fastparquet": [
    "cython",
    "setuptools",
    "setuptools-scm"
  ],
  "fastpbkdf2": [
    "setuptools"
  ],
  "fastprogress": [
    "setuptools"
  ],
  "fastrlock": [
    "cython",
    "setuptools"
  ],
  "fasttext": [
    "setuptools"
  ],
  "faust-cchardet": [
    "cython",
    "setuptools"
  ],
  "faust-streaming": [
    "setuptools"
  ],
  "favicon": [
    "setuptools"
  ],
  "fb-re2": [
    "setuptools"
  ],
  "fe25519": [
    "setuptools"
  ],
  "feedfinder2": [
    "setuptools"
  ],
  "feedgen": [
    "setuptools"
  ],
  "feedgenerator": [
    "setuptools"
  ],
  "feedparser": [
    "setuptools"
  ],
  "fenics": [
    "setuptools"
  ],
  "ffcv": [
    "setuptools"
  ],
  "ffmpeg-progress-yield": [
    "setuptools"
  ],
  "ffmpeg-python": [
    "setuptools"
  ],
  "ffmpy": [
    "setuptools"
  ],
  "fhconfparser": [
    "poetry-core"
  ],
  "fhir-py": [
    "flit-core"
  ],
  "fiblary3-fork": [
    "setuptools"
  ],
  "fido2": [
    "poetry-core",
    "setuptools"
  ],
  "fields": [
    "setuptools"
  ],
  "file-read-backwards": [
    "setuptools"
  ],
  "filebrowser-safe": [
    "setuptools"
  ],
  "filebytes": [
    "setuptools"
  ],
  "filecheck": [
    "hatchling",
    "poetry-core",
    "setuptools"
  ],
  "filedepot": [
    "setuptools"
  ],
  "filelock": [
    {
      "buildSystem": "setuptools",
      "until": "3.9.0"
    },
    {
      "buildSystem": "setuptools-scm",
      "until": "3.9.0"
    },
    {
      "buildSystem": "hatch-vcs",
      "from": "3.9.0"
    },
    {
      "buildSystem": "hatchling",
      "from": "3.9.0"
    }
  ],
  "filemagic": [
    "setuptools"
  ],
  "filetype": [
    "setuptools"
  ],
  "filterpy": [
    "setuptools"
  ],
  "finalfusion": [
    "cython",
    "setuptools"
  ],
  "find-git-repos": [
    "setuptools-scm"
  ],
  "find-libpython": [
    "setuptools",
    "setuptools-scm"
  ],
  "findimports": [
    "setuptools"
  ],
  "findlibs": [
    "setuptools"
  ],
  "findpython": [
    "setuptools"
  ],
  "fingerprints": [
    "setuptools"
  ],
  "finitude": [
    "setuptools"
  ],
  "fints": [
    "setuptools"
  ],
  "fiona": [
    {
      "buildSystem": "setuptools",
      "until": "1.9.0"
    },
    {
      "buildSystem": "cython",
      "from": "1.9.0"
    }
  ],
  "fipy": [
    "setuptools"
  ],
  "fire": [
    "setuptools"
  ],
  "firebase-messaging": [
    "poetry-core"
  ],
  "fireflyalgorithm": [
    "poetry-core",
    "setuptools"
  ],
  "firetv": [
    "setuptools"
  ],
  "first": [
    "setuptools"
  ],
  "fitbit": [
    "setuptools"
  ],
  "fivem-api": [
    "setuptools",
    "setuptools-scm"
  ],
  "fixerio": [
    "setuptools"
  ],
  "fixtures": [
    "pbr",
    "setuptools"
  ],
  "fjaraskupan": [
    "setuptools"
  ],
  "flake8": [
    "setuptools"
  ],
  "flake8-assertive": [
    "setuptools"
  ],
  "flake8-blind-except": [
    "setuptools"
  ],
  "flake8-bugbear": [
    "setuptools"
  ],
  "flake8-builtins": [
    "setuptools"
  ],
  "flake8-coding": [
    "setuptools"
  ],
  "flake8-commas": [
    "setuptools"
  ],
  "flake8-comprehensions": [
    "setuptools"
  ],
  "flake8-debugger": [
    "poetry-core",
    "setuptools"
  ],
  "flake8-deprecated": [
    "setuptools"
  ],
  "flake8-docstrings": [
    "setuptools"
  ],
  "flake8-ensure-ascii": [
    "setuptools"
  ],
  "flake8-future-import": [
    "setuptools"
  ],
  "flake8-import-order": [
    "setuptools"
  ],
  "flake8-length": [
    "flit-core",
    "setuptools"
  ],
  "flake8-mock": [
    "setuptools"
  ],
  "flake8-mutable": [
    "setuptools"
  ],
  "flake8-noqa": [
    "setuptools"
  ],
  "flake8-pep3101": [
    "setuptools"
  ],
  "flake8-plone-hasattr": [
    "setuptools"
  ],
  "flake8-plugin-utils": [
    "poetry"
  ],
  "flake8-polyfill": [
    "setuptools"
  ],
  "flake8-print": [
    "poetry-core"
  ],
  "flake8-pyprojecttoml": [
    "setuptools"
  ],
  "flake8-pytest-style": [
    "poetry-core"
  ],
  "flake8-quotes": [
    "setuptools"
  ],
  "flake8-simplify": [
    "setuptools"
  ],
  "flake8-string-format": [
    "setuptools"
  ],
  "flake8-super-call": [
    "setuptools"
  ],
  "flake8-todo": [
    "setuptools"
  ],
  "flake8-tuple": [
    "setuptools"
  ],
  "flaky": [
    "setuptools"
  ],
  "flametree": [
    "setuptools"
  ],
  "flammkuchen": [
    "setuptools"
  ],
  "flanker": [
    "setuptools"
  ],
  "flashtext": [
    "setuptools"
  ],
  "flask": [
    {
      "buildSystem": "setuptools",
      "until": "2.3.3"
    },
    {
      "buildSystem": "flit-core",
      "from": "2.3.3"
    }
  ],
  "flask-admin": [
    "setuptools"
  ],
  "flask-api": [
    "setuptools"
  ],
  "flask-appbuilder": [
    "setuptools"
  ],
  "flask-assets": [
    "setuptools"
  ],
  "flask-autoindex": [
    "setuptools"
  ],
  "flask-babel": [
    "poetry-core",
    "setuptools"
  ],
  "flask-babelex": [
    "setuptools"
  ],
  "flask-basicauth": [
    "setuptools"
  ],
  "flask-bcrypt": [
    "setuptools"
  ],
  "flask-bootstrap": [
    "setuptools"
  ],
  "flask-caching": [
    "setuptools"
  ],
  "flask-common": [
    "setuptools"
  ],
  "flask-compress": [
    "setuptools",
    "setuptools-scm"
  ],
  "flask-continuum": [
    "setuptools"
  ],
  "flask-cors": [
    "setuptools"
  ],
  "flask-discord-interactions": [
    "setuptools"
  ],
  "flask-dramatiq": [
    "poetry-core"
  ],
  "flask-elastic": [
    "setuptools"
  ],
  "flask-gravatar": [
    "setuptools"
  ],
  "flask-httpauth": [
    "setuptools"
  ],
  "flask-jwt-extended": [
    "setuptools"
  ],
  "flask-limiter": [
    "setuptools"
  ],
  "flask-login": [
    "setuptools"
  ],
  "flask-mail": [
    "setuptools"
  ],
  "flask-mailman": [
    "poetry-core"
  ],
  "flask-marshmallow": [
    "flit-core",
    "setuptools"
  ],
  "flask-migrate": [
    "setuptools"
  ],
  "flask-minio": [
    "pytest-runner",
    "setuptools"
  ],
  "flask-mongoengine": [
    "setuptools",
    "setuptools-scm"
  ],
  "flask-mysqldb": [
    "setuptools"
  ],
  "flask-openid": [
    "setuptools"
  ],
  "flask-paginate": [
    "setuptools"
  ],
  "flask-paranoid": [
    "setuptools"
  ],
  "flask-principal": [
    "setuptools"
  ],
  "flask-pymongo": [
    "setuptools"
  ],
  "flask-restful": [
    "setuptools"
  ],
  "flask-restplus": [
    "setuptools"
  ],
  "flask-restx": [
    "setuptools"
  ],
  "flask-reverse-proxy-fix": [
    "setuptools"
  ],
  "flask-script": [
    "setuptools"
  ],
  "flask-seasurf": [
    "setuptools"
  ],
  "flask-security-too": [
    "setuptools"
  ],
  "flask-session": [
    "flit-core",
    "setuptools"
  ],
  "flask-session-captcha": [
    "setuptools"
  ],
  "flask-silk": [
    "setuptools"
  ],
  "flask-sock": [
    "setuptools"
  ],
  "flask-socketio": [
    "setuptools"
  ],
  "flask-sockets": [
    "setuptools"
  ],
  "flask-sqlalchemy": [
    "flit-core",
    "setuptools"
  ],
  "flask-sslify": [
    "setuptools"
  ],
  "flask-swagger": [
    "setuptools"
  ],
  "flask-swagger-ui": [
    "setuptools"
  ],
  "flask-talisman": [
    "setuptools"
  ],
  "flask-testing": [
    "setuptools"
  ],
  "flask-themes2": [
    "setuptools"
  ],
  "flask-versioned": [
    "setuptools"
  ],
  "flask-wtf": [
    "hatchling",
    "setuptools"
  ],
  "flaskbabel": [
    "poetry-core",
    "setuptools"
  ],
  "flatbencode": [
    "setuptools"
  ],
  "flatbuffers": [
    "setuptools"
  ],
  "flatdict": [
    "setuptools"
  ],
  "flatten-dict": [
    "poetry-core",
    "setuptools"
  ],
  "flax": [
    "setuptools",
    "setuptools-scm"
  ],
  "fleep": [
    "setuptools"
  ],
  "flet": [
    "poetry-core"
  ],
  "flet-core": [
    "poetry-core",
    "setuptools"
  ],
  "flet-runtime": [
    "poetry-core"
  ],
  "flexmock": [
    "poetry-core",
    "setuptools"
  ],
  "flickrapi": [
    "setuptools"
  ],
  "flipr-api": [
    "poetry-core",
    "setuptools"
  ],
  "flit": [
    "flit-core"
  ],
  "flit-scm": [
    "flit-core",
    "setuptools-scm"
  ],
  "floret": [
    "setuptools"
  ],
  "flow-record": [
    "setuptools",
    "setuptools-scm"
  ],
  "flower": [
    "setuptools"
  ],
  "flowlogs-reader": [
    "setuptools"
  ],
  "fluent-logger": [
    "hatchling",
    "setuptools"
  ],
  "flufl-bounce": [
    "setuptools"
  ],
  "flufl-i18n": [
    "setuptools"
  ],
  "flufl-lock": [
    "setuptools"
  ],
  "flux-led": [
    "setuptools"
  ],
  "flynt": [
    "setuptools"
  ],
  "flyteidl": [
    "setuptools"
  ],
  "flytekit": [
    "setuptools"
  ],
  "fn": [
    "setuptools"
  ],
  "fnv-hash-fast": [
    "cython",
    "poetry-core",
    "setuptools"
  ],
  "fnvhash": [
    "setuptools"
  ],
  "folium": [
    "setuptools",
    "setuptools-scm"
  ],
  "fontbakery": [
    "setuptools",
    "setuptools-scm"
  ],
  "fontmake": [
    "setuptools",
    "setuptools-scm"
  ],
  "fontmath": [
    "setuptools",
    "setuptools-scm"
  ],
  "fontparts": [
    "setuptools",
    "setuptools-scm"
  ],
  "fontpens": [
    "setuptools"
  ],
  "fonttools": [
    "setuptools",
    "setuptools-scm"
  ],
  "foobot-async": [
    "setuptools"
  ],
  "foolscap": [
    "setuptools"
  ],
  "forbiddenfruit": [
    "setuptools"
  ],
  "fordpass": [
    "setuptools"
  ],
  "forecast-solar": [
    "setuptools"
  ],
  "formbox": [
    "flit-core",
    "setuptools"
  ],
  "formencode": [
    "setuptools",
    "setuptools-scm"
  ],
  "formulae": [
    "setuptools",
    "setuptools-scm"
  ],
  "formulaic": [
    "hatch-vcs",
    "hatchling"
  ],
  "fortiosapi": [
    "setuptools"
  ],
  "foundationdb51": [
    "setuptools"
  ],
  "foundationdb52": [
    "setuptools"
  ],
  "foundationdb60": [
    "setuptools"
  ],
  "foundationdb61": [
    "setuptools"
  ],
  "fountains": [
    "setuptools"
  ],
  "foxdot": [
    "setuptools"
  ],
  "fpdf": [
    "setuptools"
  ],
  "fpdf2": [
    "setuptools"
  ],
  "fpylll": [
    "cython",
    "setuptools"
  ],
  "fpyutils": [
    "setuptools"
  ],
  "fqdn": [
    "setuptools"
  ],
  "freebox-api": [
    "poetry-core",
    "setuptools"
  ],
  "freetype-py": [
    "setuptools",
    "setuptools-scm"
  ],
  "freezegun": [
    "setuptools"
  ],
  "frelatage": [
    "poetry-core"
  ],
  "frigidaire": [
    "setuptools"
  ],
  "frilouz": [
    "setuptools"
  ],
  "fritzconnection": [
    "setuptools"
  ],
  "fritzprofiles": [
    "setuptools"
  ],
  "frozendict": [
    "setuptools"
  ],
  "frozenlist": [
    "cython",
    "expandvars",
    "setuptools",
    {
      "buildSystem": "tomli",
      "from": "1.4.1"
    }
  ],
  "frozenlist2": [
    "setuptools"
  ],
  "fs": [
    "setuptools"
  ],
  "fs-s3fs": [
    "setuptools"
  ],
  "fschat": [
    "setuptools"
  ],
  "fsspec": [
    "setuptools"
  ],
  "fsspec-xrootd": [
    "setuptools",
    "setuptools-scm"
  ],
  "ftfy": [
    "poetry",
    "poetry-core",
    "setuptools"
  ],
  "ftputil": [
    "setuptools"
  ],
  "fugashi": [
    "cython_0",
    "setuptools-scm"
  ],
  "func-timeout": [
    "setuptools"
  ],
  "funcparserlib": [
    "poetry-core",
    "setuptools"
  ],
  "funcsigs": [
    "setuptools"
  ],
  "functiontrace": [
    "setuptools"
  ],
  "functorch": [
    "setuptools"
  ],
  "funcy": [
    "setuptools"
  ],
  "furl": [
    "setuptools"
  ],
  "furo": [
    "flit-core",
    "setuptools"
  ],
  "fuse": [
    "setuptools"
  ],
  "fusepy": [
    "setuptools"
  ],
  "future": [
    "setuptools"
  ],
  "future-fstrings": [
    "setuptools"
  ],
  "future-typing": [
    "setuptools"
  ],
  "futures": [
    "setuptools"
  ],
  "futurist": [
    "pbr",
    "setuptools"
  ],
  "fuzzyfinder": [
    "setuptools"
  ],
  "fuzzywuzzy": [
    "setuptools"
  ],
  "fx2": [
    "setuptools"
  ],
  "fyta-cli": [
    "hatchling"
  ],
  "galario": [
    "cython"
  ],
  "galois": [
    "setuptools",
    "setuptools-scm"
  ],
  "gamble": [
    "setuptools"
  ],
  "gaphas": [
    "poetry-core",
    "setuptools"
  ],
  "garages-amsterdam": [
    "poetry-core",
    "setuptools"
  ],
  "gardena-bluetooth": [
    "poetry-core"
  ],
  "garminconnect": [
    "setuptools"
  ],
  "garminconnect-aio": [
    "setuptools"
  ],
  "garminconnect-ha": [
    "setuptools"
  ],
  "gassist-text": [
    "setuptools"
  ],
  "gast": [
    "setuptools"
  ],
  "gatt": [
    "setuptools"
  ],
  "gattlib": [
    "setuptools"
  ],
  "gawd": [
    "setuptools"
  ],
  "gb-io": [
    "setuptools"
  ],
  "gbinder-python": [
    "cython_0",
    "setuptools"
  ],
  "gbulb": [
    "setuptools"
  ],
  "gcal-sync": [
    "setuptools"
  ],
  "gcloud-aio-auth": [
    "poetry-core"
  ],
  "gcloud-aio-storage": [
    "poetry-core"
  ],
  "gcodepy": [
    "setuptools"
  ],
  "gcovr": [
    "setuptools"
  ],
  "gcsfs": [
    "setuptools"
  ],
  "gdal": [
    "setuptools"
  ],
  "gdata": [
    "setuptools"
  ],
  "gdb-pt-dump": [
    "poetry-core"
  ],
  "gdown": [
    "hatch-vcs",
    "hatchling",
    "setuptools"
  ],
  "gdtoolkit": [
    "setuptools"
  ],
  "ge25519": [
    "setuptools"
  ],
  "gehomesdk": [
    "setuptools"
  ],
  "gekitchen": [
    "setuptools"
  ],
  "gekko": [
    "setuptools"
  ],
  "gemfileparser": [
    "setuptools"
  ],
  "gemfileparser2": [
    "setuptools-scm"
  ],
  "genanki": [
    "setuptools"
  ],
  "generic": [
    "poetry-core",
    "setuptools"
  ],
  "geniushub-client": [
    "setuptools"
  ],
  "genome-collector": [
    "setuptools"
  ],
  "genpy": [
    "setuptools"
  ],
  "genshi": [
    "setuptools"
  ],
  "gensim": [
    "cython",
    "setuptools"
  ],
  "genson": [
    "setuptools"
  ],
  "gentools": [
    "poetry-core",
    "setuptools"
  ],
  "genzshcomp": [
    "setuptools"
  ],
  "geoalchemy2": [
    "setuptools",
    "setuptools-scm"
  ],
  "geocachingapi": [
    "setuptools",
    "setuptools-scm"
  ],
  "geocoder": [
    "setuptools"
  ],
  "geographiclib": [
    "setuptools"
  ],
  "geoip": [
    "setuptools"
  ],
  "geoip2": [
    "setuptools",
    "setuptools-scm"
  ],
  "geojson": [
    "setuptools"
  ],
  "geojson-client": [
    "setuptools"
  ],
  "geojson-rewind": [
    "setuptools"
  ],
  "geomet": [
    "setuptools"
  ],
  "geometric": [
    "setuptools"
  ],
  "geopandas": [
    "setuptools"
  ],
  "geopy": [
    "setuptools"
  ],
  "georss-client": [
    "setuptools"
  ],
  "georss-generic-client": [
    "setuptools"
  ],
  "georss-ign-sismologia-client": [
    "setuptools"
  ],
  "georss-ingv-centro-nazionale-terremoti-client": [
    "setuptools"
  ],
  "georss-nrcan-earthquakes-client": [
    "setuptools"
  ],
  "georss-qld-bushfire-alert-client": [
    "setuptools"
  ],
  "georss-tfs-incidents-client": [
    "setuptools"
  ],
  "georss-wa-dfes-client": [
    "setuptools"
  ],
  "gerbonara": [
    "setuptools"
  ],
  "get-video-properties": [
    "setuptools"
  ],
  "getjump": [
    "poetry-core"
  ],
  "getkey": [
    "setuptools"
  ],
  "getmac": [
    "setuptools"
  ],
  "gevent": [
    "cython",
    "setuptools"
  ],
  "gevent-socketio": [
    "setuptools"
  ],
  "gevent-websocket": [
    "setuptools"
  ],
  "geventhttpclient": [
    "setuptools"
  ],
  "gflags": [
    "setuptools"
  ],
  "gflanguages": [
    "setuptools",
    "setuptools-scm"
  ],
  "gfsubsets": [
    "setuptools",
    "setuptools-scm"
  ],
  "ghapi": [
    "setuptools"
  ],
  "ghdiff": [
    "setuptools"
  ],
  "ghp-import": [
    "setuptools"
  ],
  "ghrepo-stats": [
    "setuptools"
  ],
  "gibberish-detector": [
    "setuptools"
  ],
  "gidgethub": [
    "flit",
    "setuptools"
  ],
  "gigalixir": [
    "setuptools"
  ],
  "gin-config": [
    "setuptools"
  ],
  "gios": [
    "setuptools"
  ],
  "gipc": [
    "setuptools"
  ],
  "gistyc": [
    "setuptools"
  ],
  "git-annex-adapter": [
    "setuptools"
  ],
  "git-autoshare": [
    "setuptools-scm"
  ],
  "git-filter-repo": [
    "setuptools",
    "setuptools-scm"
  ],
  "git-find-repos": [
    "setuptools-scm"
  ],
  "git-revise": [
    "setuptools"
  ],
  "git-sweep": [
    "setuptools"
  ],
  "git-url-parse": [
    "pbr"
  ],
  "git-versioner": [
    "setuptools-scm"
  ],
  "gitdb": [
    "setuptools"
  ],
  "github-to-sqlite": [
    "setuptools"
  ],
  "github-webhook": [
    "setuptools"
  ],
  "github3-py": [
    "hatchling",
    "setuptools"
  ],
  "githubkit": [
    "poetry-core"
  ],
  "gitignore-parser": [
    "setuptools"
  ],
  "gitlike-commands": [
    "poetry-core"
  ],
  "gitlint": [
    {
      "buildSystem": "setuptools",
      "until": "0.19"
    },
    {
      "buildSystem": "hatch-vcs",
      "from": "0.19"
    },
    {
      "buildSystem": "hatchling",
      "from": "0.19"
    }
  ],
  "gitlint-core": [
    {
      "buildSystem": "setuptools",
      "until": "0.19"
    },
    {
      "buildSystem": "hatch-vcs",
      "from": "0.19"
    },
    {
      "buildSystem": "hatchling",
      "from": "0.19"
    }
  ],
  "gitpython": [
    "setuptools"
  ],
  "glad": [
    "setuptools"
  ],
  "glances-api": [
    "poetry-core",
    "setuptools"
  ],
  "glasgow": [
    "setuptools",
    "setuptools-scm"
  ],
  "glcontext": [
    "setuptools"
  ],
  "glean-parser": [
    "setuptools",
    "setuptools-scm"
  ],
  "glean-sdk": [
    "setuptools"
  ],
  "glfw": [
    "setuptools"
  ],
  "glob2": [
    "setuptools"
  ],
  "globus-sdk": [
    "setuptools"
  ],
  "glom": [
    "setuptools"
  ],
  "glueviz": [
    "setuptools",
    "setuptools-scm"
  ],
  "glymur": [
    "setuptools"
  ],
  "glyphsets": [
    "setuptools",
    "setuptools-scm"
  ],
  "glyphslib": [
    "setuptools",
    "setuptools-scm"
  ],
  "gmpy": [
    "setuptools"
  ],
  "gmpy2": [
    "setuptools"
  ],
  "gntp": [
    "setuptools"
  ],
  "gnureadline": [
    "setuptools"
  ],
  "goalzero": [
    "setuptools"
  ],
  "goobook": [
    "poetry-core",
    "setuptools"
  ],
  "goocalendar": [
    "setuptools"
  ],
  "goodwe": [
    "setuptools"
  ],
  "google": [
    "setuptools"
  ],
  "google-ai-generativelanguage": [
    "setuptools"
  ],
  "google-api-core": [
    "setuptools"
  ],
  "google-api-python-client": [
    "setuptools"
  ],
  "google-api-python-client-stubs": [
    "poetry"
  ],
  "google-auth": [
    "setuptools"
  ],
  "google-auth-httplib2": [
    "setuptools"
  ],
  "google-auth-oauthlib": [
    "setuptools"
  ],
  "google-cloud": [
    "setuptools"
  ],
  "google-cloud-access-context-manager": [
    "setuptools"
  ],
  "google-cloud-appengine-logging": [
    "setuptools"
  ],
  "google-cloud-artifact-registry": [
    "setuptools"
  ],
  "google-cloud-asset": [
    "setuptools"
  ],
  "google-cloud-audit-log": [
    "setuptools"
  ],
  "google-cloud-automl": [
    "setuptools"
  ],
  "google-cloud-bigquery": [
    "setuptools"
  ],
  "google-cloud-bigquery-datatransfer": [
    "setuptools"
  ],
  "google-cloud-bigquery-logging": [
    "setuptools"
  ],
  "google-cloud-bigquery-storage": [
    "setuptools"
  ],
  "google-cloud-bigtable": [
    "setuptools"
  ],
  "google-cloud-compute": [
    "setuptools"
  ],
  "google-cloud-container": [
    "setuptools"
  ],
  "google-cloud-core": [
    "setuptools"
  ],
  "google-cloud-datacatalog": [
    "setuptools"
  ],
  "google-cloud-dataproc": [
    "setuptools"
  ],
  "google-cloud-datastore": [
    "setuptools"
  ],
  "google-cloud-dlp": [
    "setuptools"
  ],
  "google-cloud-dns": [
    "setuptools"
  ],
  "google-cloud-error-reporting": [
    "setuptools"
  ],
  "google-cloud-firestore": [
    "setuptools"
  ],
  "google-cloud-iam": [
    "setuptools"
  ],
  "google-cloud-iam-logging": [
    "setuptools"
  ],
  "google-cloud-iot": [
    "setuptools"
  ],
  "google-cloud-kms": [
    "setuptools"
  ],
  "google-cloud-language": [
    "setuptools"
  ],
  "google-cloud-logging": [
    "setuptools"
  ],
  "google-cloud-monitoring": [
    "setuptools"
  ],
  "google-cloud-netapp": [
    "setuptools"
  ],
  "google-cloud-org-policy": [
    "setuptools"
  ],
  "google-cloud-os-config": [
    "setuptools"
  ],
  "google-cloud-pubsub": [
    "setuptools"
  ],
  "google-cloud-redis": [
    "setuptools"
  ],
  "google-cloud-resource-manager": [
    "setuptools"
  ],
  "google-cloud-runtimeconfig": [
    "setuptools"
  ],
  "google-cloud-secret-manager": [
    "setuptools"
  ],
  "google-cloud-securitycenter": [
    "setuptools"
  ],
  "google-cloud-shell": [
    "setuptools"
  ],
  "google-cloud-spanner": [
    "setuptools"
  ],
  "google-cloud-speech": [
    "setuptools"
  ],
  "google-cloud-storage": [
    "setuptools"
  ],
  "google-cloud-tasks": [
    "setuptools"
  ],
  "google-cloud-testutils": [
    "setuptools"
  ],
  "google-cloud-texttospeech": [
    "setuptools"
  ],
  "google-cloud-trace": [
    "setuptools"
  ],
  "google-cloud-translate": [
    "setuptools"
  ],
  "google-cloud-videointelligence": [
    "setuptools"
  ],
  "google-cloud-vision": [
    "setuptools"
  ],
  "google-cloud-vpc-access": [
    "setuptools"
  ],
  "google-cloud-webrisk": [
    "setuptools"
  ],
  "google-cloud-websecurityscanner": [
    "setuptools"
  ],
  "google-cloud-workflows": [
    "setuptools"
  ],
  "google-cloud-workstations": [
    "setuptools"
  ],
  "google-compute-engine": [
    "setuptools"
  ],
  "google-crc32c": [
    "setuptools"
  ],
  "google-generativeai": [
    "setuptools"
  ],
  "google-i18n-address": [
    "hatchling",
    "setuptools"
  ],
  "google-nest-sdm": [
    "setuptools"
  ],
  "google-pasta": [
    "setuptools"
  ],
  "google-re2": [
    "setuptools"
  ],
  "google-resumable-media": [
    "setuptools"
  ],
  "googleapis-common-protos": [
    "setuptools"
  ],
  "googlemaps": [
    "setuptools"
  ],
  "googletrans": [
    "setuptools"
  ],
  "gorilla": [
    "setuptools"
  ],
  "gotailwind": [
    "poetry-core"
  ],
  "gotenberg-client": [
    "hatchling"
  ],
  "govee-ble": [
    "poetry-core",
    "setuptools"
  ],
  "govee-led-wez": [
    "hatchling"
  ],
  "govee-local-api": [
    "poetry-core"
  ],
  "goveelights": [
    "setuptools"
  ],
  "gpapi": [
    "setuptools"
  ],
  "gpaw": [
    "setuptools"
  ],
  "gpgme": [
    "setuptools"
  ],
  "gphoto2": [
    "setuptools"
  ],
  "gpiozero": [
    "setuptools"
  ],
  "gplaycli": [
    "setuptools"
  ],
  "gprof2dot": [
    "setuptools"
  ],
  "gps3": [
    "setuptools"
  ],
  "gpsoauth": [
    "poetry-core",
    "setuptools"
  ],
  "gpt-2-simple": [
    "setuptools"
  ],
  "gpuctypes": [
    "setuptools"
  ],
  "gpustat": [
    "setuptools-scm"
  ],
  "gpxpy": [
    "setuptools"
  ],
  "gpy": [
    "cython",
    "setuptools"
  ],
  "gpyopt": [
    "cython",
    "setuptools"
  ],
  "gpytorch": [
    "setuptools",
    "setuptools-scm"
  ],
  "gql": [
    "setuptools"
  ],
  "gqt": [
    "setuptools"
  ],
  "grad-cam": [
    "setuptools"
  ],
  "gradient": [
    "setuptools"
  ],
  "gradient-statsd": [
    "setuptools"
  ],
  "gradient-utils": [
    "poetry-core",
    "setuptools"
  ],
  "gradio": [
    "hatch-fancy-pypi-readme",
    "hatch-requirements-txt",
    "hatchling",
    "setuptools"
  ],
  "gradio-client": [
    "hatch-fancy-pypi-readme",
    "hatch-requirements-txt",
    "hatchling",
    "setuptools"
  ],
  "gradio-pdf": [
    "hatchling"
  ],
  "grafanalib": [
    "setuptools"
  ],
  "grammalecte": [
    "setuptools"
  ],
  "grandalf": [
    "setuptools"
  ],
  "graph-tool": [
    "setuptools"
  ],
  "grapheme": [
    "setuptools"
  ],
  "graphene": [
    "setuptools"
  ],
  "graphene-django": [
    "setuptools"
  ],
  "graphite-web": [
    "setuptools"
  ],
  "graphlib-backport": [
    "poetry-core",
    "setuptools"
  ],
  "graphql-core": [
    "poetry-core",
    "setuptools"
  ],
  "graphql-relay": [
    "poetry-core",
    "setuptools"
  ],
  "graphql-server-core": [
    "setuptools"
  ],
  "graphql-subscription-manager": [
    "setuptools"
  ],
  "graphqlclient": [
    "setuptools"
  ],
  "graphtage": [
    "setuptools"
  ],
  "graphviz": [
    "setuptools"
  ],
  "grappelli-safe": [
    "setuptools"
  ],
  "greatfet": [
    "setuptools"
  ],
  "greeclimate": [
    "setuptools"
  ],
  "green": [
    "setuptools"
  ],
  "greeneye-monitor": [
    "setuptools"
  ],
  "greenlet": [
    "setuptools"
  ],
  "gremlinpython": [
    "setuptools"
  ],
  "grequests": [
    "setuptools"
  ],
  "gridnet": [
    "poetry-core",
    "setuptools"
  ],
  "griffe": [
    "pdm-pep517",
    "setuptools"
  ],
  "grip": [
    "setuptools"
  ],
  "groestlcoin-hash": [
    "setuptools"
  ],
  "growattserver": [
    "setuptools"
  ],
  "grpc-google-iam-v1": [
    "setuptools"
  ],
  "grpc-interceptor": [
    "poetry-core"
  ],
  "grpcio": [
    "cython",
    "setuptools"
  ],
  "grpcio-gcp": [
    "setuptools"
  ],
  "grpcio-reflection": [
    "setuptools"
  ],
  "grpcio-status": [
    "setuptools"
  ],
  "grpcio-testing": [
    "setuptools"
  ],
  "grpcio-tools": [
    "setuptools"
  ],
  "grpclib": [
    "setuptools"
  ],
  "gruut": [
    "setuptools"
  ],
  "gruut-ipa": [
    "setuptools"
  ],
  "gsd": [
    "cython",
    "setuptools"
  ],
  "gsm0338": [
    "poetry-core"
  ],
  "gspread": [
    "flit-core",
    "setuptools"
  ],
  "gssapi": [
    "cython",
    "setuptools"
  ],
  "gst-python": [
    "setuptools"
  ],
  "gtfs-realtime-bindings": [
    "setuptools"
  ],
  "gtimelog": [
    "setuptools"
  ],
  "gto": [
    "setuptools",
    "setuptools-scm"
  ],
  "gtts": [
    "setuptools"
  ],
  "gtts-token": [
    "setuptools"
  ],
  "gudhi": [
    "cython",
    "setuptools"
  ],
  "guessit": [
    "setuptools"
  ],
  "guestfs": [
    "setuptools"
  ],
  "guidance": [
    "setuptools"
  ],
  "gumath": [
    "setuptools"
  ],
  "gunicorn": [
    "packaging",
    "setuptools"
  ],
  "guppy3": [
    "setuptools"
  ],
  "gurobipy": [
    "setuptools"
  ],
  "guzzle-sphinx-theme": [
    "setuptools"
  ],
  "gviz-api": [
    "setuptools"
  ],
  "gvm-tools": [
    "poetry-core",
    "setuptools"
  ],
  "gym": [
    "setuptools"
  ],
  "gymnasium": [
    "setuptools"
  ],
  "gyp": [
    "setuptools"
  ],
  "gypsum-dl": [
    "setuptools"
  ],
  "h11": [
    "setuptools"
  ],
  "h2": [
    "setuptools"
  ],
  "h3": [
    "cython",
    "setuptools"
  ],
  "h5io": [
    "setuptools"
  ],
  "h5netcdf": [
    "setuptools",
    "setuptools-scm"
  ],
  "h5py": [
    "cython_0",
    "setuptools"
  ],
  "h5py-mpi": [
    "cython_0",
    "setuptools"
  ],
  "ha-ffmpeg": [
    "setuptools"
  ],
  "ha-mqtt-discoverable": [
    "poetry-core"
  ],
  "ha-philipsjs": [
    "setuptools"
  ],
  "habanero": [
    "setuptools",
    "setuptools-scm"
  ],
  "habitipy": [
    "setuptools"
  ],
  "habluetooth": [
    "cython",
    "poetry-core",
    "setuptools"
  ],
  "hachoir": [
    "setuptools"
  ],
  "hacking": [
    "pbr",
    "setuptools"
  ],
  "hahomematic": [
    "setuptools"
  ],
  "halo": [
    "setuptools"
  ],
  "halohome": [
    "setuptools"
  ],
  "hammett": [
    "setuptools"
  ],
  "hammock": [
    "setuptools"
  ],
  "handout": [
    "setuptools"
  ],
  "hangups": [
    "setuptools"
  ],
  "hap-python": [
    "setuptools"
  ],
  "hashids": [
    "flit-core"
  ],
  "hass-nabucasa": [
    "setuptools"
  ],
  "hatasmota": [
    "setuptools"
  ],
  "hatch-fancy-pypi-readme": [
    "hatchling",
    "setuptools"
  ],
  "hatch-jupyter-builder": [
    "hatchling"
  ],
  "hatch-nodejs-version": [
    "hatchling"
  ],
  "hatch-requirements-txt": [
    "hatchling"
  ],
  "hatch-vcs": [
    "hatchling",
    "setuptools",
    "setuptools-scm"
  ],
  "hatchling": [
    "setuptools"
  ],
  "haversine": [
    "setuptools"
  ],
  "hawkauthlib": [
    "setuptools"
  ],
  "hcloud": [
    "setuptools"
  ],
  "hcs-utils": [
    "setuptools"
  ],
  "hdate": [
    "poetry-core",
    "setuptools"
  ],
  "hdbscan": [
    "cython",
    "setuptools"
  ],
  "hdfs": [
    "setuptools"
  ],
  "hdmedians": [
    "cython",
    "setuptools"
  ],
  "headerparser": [
    "setuptools"
  ],
  "heapdict": [
    "setuptools"
  ],
  "heatzypy": [
    "setuptools"
  ],
  "help2man": [
    "setuptools-scm"
  ],
  "helpdev": [
    "setuptools"
  ],
  "helper": [
    "setuptools"
  ],
  "hepunits": [
    "hatch-vcs",
    "hatchling",
    "setuptools",
    "setuptools-scm"
  ],
  "here-routing": [
    "poetry-core"
  ],
  "here-transit": [
    "poetry-core"
  ],
  "herepy": [
    "setuptools"
  ],
  "heroicons": [
    "setuptools"
  ],
  "hetzner": [
    "setuptools"
  ],
  "heudiconv": [
    "setuptools"
  ],
  "hexbytes": [
    "setuptools"
  ],
  "hexdump": [
    "setuptools"
  ],
  "hg-evolve": [
    "setuptools"
  ],
  "hg-git": [
    "setuptools",
    "setuptools-scm"
  ],
  "hglib": [
    "setuptools"
  ],
  "hickle": [
    "setuptools"
  ],
  "hid": [
    "setuptools"
  ],
  "hid-parser": [
    "setuptools"
  ],
  "hidapi": [
    "cython_0",
    "setuptools"
  ],
  "hieroglyph": [
    "setuptools"
  ],
  "hijri-converter": [
    "setuptools"
  ],
  "hikvision": [
    "setuptools"
  ],
  "hiredis": [
    "setuptools"
  ],
  "hiro": [
    "setuptools"
  ],
  "hishel": [
    "hatchling"
  ],
  "hist": [
    "hatch-vcs",
    "hatchling"
  ],
  "histoprint": [
    "setuptools",
    "setuptools-scm"
  ],
  "hiyapyco": [
    "setuptools"
  ],
  "hjson": [
    "setuptools"
  ],
  "hkavr": [
    "setuptools"
  ],
  "hkdf": [
    "setuptools"
  ],
  "hledger-utils": [
    "setuptools",
    "setuptools-scm"
  ],
  "hlk-sw16": [
    "setuptools"
  ],
  "hmmlearn": [
    "cython",
    "setuptools",
    "setuptools-scm"
  ],
  "hnswlib": [
    "setuptools"
  ],
  "hocr-tools": [
    "setuptools"
  ],
  "hole": [
    "setuptools"
  ],
  "holidays": [
    "setuptools"
  ],
  "hologram": [
    "setuptools"
  ],
  "holoviews": [
    "setuptools"
  ],
  "home-assistant-bluetooth": [
    "cython",
    "poetry-core",
    "setuptools"
  ],
  "homeassistant-bring-api": [
    "setuptools"
  ],
  "homeassistant-pyozw": [
    "cython",
    "setuptools"
  ],
  "homeconnect": [
    "setuptools"
  ],
  "homematicip": [
    "setuptools",
    "setuptools-scm"
  ],
  "homepluscontrol": [
    "setuptools"
  ],
  "hopcroftkarp": [
    "setuptools"
  ],
  "howdoi": [
    "setuptools"
  ],
  "hpack": [
    "setuptools"
  ],
  "hpccm": [
    "setuptools"
  ],
  "hs-dbus-signature": [
    "setuptools"
  ],
  "hsaudiotag3k": [
    "setuptools"
  ],
  "hsh": [
    "setuptools"
  ],
  "hsluv": [
    "setuptools"
  ],
  "hstspreload": [
    "setuptools"
  ],
  "html-sanitizer": [
    "hatchling",
    "setuptools"
  ],
  "html-tag-names": [
    "poetry",
    "poetry-core"
  ],
  "html-void-elements": [
    "poetry",
    "poetry-core"
  ],
  "html2image": [
    "poetry-core"
  ],
  "html2text": [
    "setuptools"
  ],
  "html5-parser": [
    "setuptools"
  ],
  "html5lib": [
    "flit-core",
    "setuptools"
  ],
  "html5tagger": [
    "setuptools-scm"
  ],
  "htmldate": [
    "setuptools"
  ],
  "htmllaundry": [
    "setuptools"
  ],
  "htmllistparse": [
    "setuptools"
  ],
  "htmlmin": [
    "setuptools"
  ],
  "htseq": [
    "cython",
    "setuptools"
  ],
  "httmock": [
    "setuptools"
  ],
  "http-ece": [
    "setuptools"
  ],
  "http-message-signatures": [
    "setuptools",
    "setuptools-scm"
  ],
  "http-parser": [
    "cython",
    "setuptools"
  ],
  "http-sf": [
    "setuptools"
  ],
  "http-sfv": [
    "setuptools"
  ],
  "httpagentparser": [
    "setuptools"
  ],
  "httpauth": [
    "setuptools"
  ],
  "httpbin": [
    "setuptools"
  ],
  "httpcore": [
    {
      "buildSystem": "setuptools",
      "until": "0.18.0"
    },
    {
      "buildSystem": "hatch-fancy-pypi-readme",
      "from": "0.18.0"
    },
    {
      "buildSystem": "hatchling",
      "from": "0.18.0"
    }
  ],
  "httpie": [
    "setuptools"
  ],
  "httpie-ntlm": [
    "setuptools"
  ],
  "httplib2": [
    "setuptools"
  ],
  "httpretty": [
    "setuptools"
  ],
  "httpserver": [
    "setuptools"
  ],
  "httpsig": [
    "setuptools",
    "setuptools-scm"
  ],
  "httptools": [
    "setuptools"
  ],
  "httpx": [
    {
      "buildSystem": "setuptools",
      "until": "0.23.1"
    },
    {
      "buildSystem": "hatch-fancy-pypi-readme",
      "from": "0.23.1"
    },
    {
      "buildSystem": "hatchling",
      "from": "0.23.1"
    }
  ],
  "httpx-auth": [
    "setuptools",
    "setuptools-scm"
  ],
  "httpx-ntlm": [
    "setuptools"
  ],
  "httpx-socks": [
    "setuptools"
  ],
  "httpx-sse": [
    "setuptools",
    "setuptools-scm"
  ],
  "huawei-lte-api": [
    "setuptools"
  ],
  "huey": [
    "setuptools"
  ],
  "huggingface-hub": [
    "setuptools"
  ],
  "huisbaasje-client": [
    "setuptools"
  ],
  "human-readable": [
    "hatch-vcs",
    "hatchling"
  ],
  "humanfriendly": [
    "setuptools"
  ],
  "humanize": [
    {
      "buildSystem": "setuptools",
      "until": "4.6.0"
    },
    {
      "buildSystem": "setuptools-scm",
      "until": "4.6.0"
    },
    {
      "buildSystem": "hatch-vcs",
      "from": "4.6.0"
    },
    {
      "buildSystem": "hatchling",
      "from": "4.6.0"
    }
  ],
  "humblewx": [
    "setuptools"
  ],
  "hupper": [
    "setuptools"
  ],
  "hurry-filesize": [
    "setuptools"
  ],
  "huum": [
    "poetry-core",
    "setuptools"
  ],
  "hvac": [
    {
      "buildSystem": "setuptools",
      "until": "1.0.0"
    },
    {
      "buildSystem": "poetry-core",
      "from": "1.0.0"
    }
  ],
  "hvplot": [
    "setuptools"
  ],
  "hwdata": [
    "setuptools"
  ],
  "hwi": [
    "setuptools"
  ],
  "hy": [
    "setuptools"
  ],
  "hydra": [
    "setuptools"
  ],
  "hydra-check": [
    "poetry-core",
    "setuptools"
  ],
  "hydrawiser": [
    "setuptools"
  ],
  "hydrus-api": [
    "poetry-core"
  ],
  "hypchat": [
    "setuptools"
  ],
  "hypercorn": [
    "poetry-core",
    "setuptools"
  ],
  "hyperframe": [
    "setuptools"
  ],
  "hyperion-py": [
    "poetry-core",
    "setuptools"
  ],
  "hyperlink": [
    "setuptools"
  ],
  "hyperopt": [
    "setuptools"
  ],
  "hyperscan": [
    "setuptools"
  ],
  "hypothesis": [
    "setuptools"
  ],
  "hypothesis-auto": [
    "poetry-core",
    "setuptools"
  ],
  "hypothesis-graphql": [
    "poetry"
  ],
  "hypothesis-jsonschema": [
    "setuptools"
  ],
  "hypothesmith": [
    "setuptools"
  ],
  "hyppo": [
    "setuptools"
  ],
  "hyrule": [
    "setuptools"
  ],
  "i-pi": [
    "setuptools"
  ],
  "i2c-tools": [
    "setuptools"
  ],
  "i2csense": [
    "setuptools"
  ],
  "i3-py": [
    "setuptools"
  ],
  "i3ipc": [
    "setuptools"
  ],
  "iapws": [
    "setuptools"
  ],
  "iaqualink": [
    "hatch-vcs",
    "hatchling",
    "setuptools"
  ],
  "ibeacon-ble": [
    "poetry-core"
  ],
  "ibis": [
    "setuptools"
  ],
  "ibis-framework": [
    "poetry-core",
    "setuptools"
  ],
  "ibm-cloud-sdk-core": [
    "setuptools"
  ],
  "ibm-watson": [
    "setuptools"
  ],
  "ical": [
    "setuptools"
  ],
  "icalendar": [
    "setuptools"
  ],
  "icalevents": [
    "poetry-core"
  ],
  "icecream": [
    "setuptools"
  ],
  "iceportal": [
    "poetry-core"
  ],
  "icmplib": [
    "pbr",
    "setuptools"
  ],
  "icnsutil": [
    "setuptools"
  ],
  "icontract": [
    "setuptools"
  ],
  "ics": [
    "setuptools"
  ],
  "id": [
    "flit-core"
  ],
  "idasen": [
    "poetry-core",
    "setuptools"
  ],
  "identify": [
    "setuptools"
  ],
  "idna": [
    "flit-core",
    "setuptools"
  ],
  "idna-ssl": [
    "setuptools"
  ],
  "ifaddr": [
    "setuptools"
  ],
  "ifconfig-parser": [
    "setuptools"
  ],
  "ifcopenshell": [
    "setuptools"
  ],
  "ignite": [
    "setuptools"
  ],
  "igraph": [
    "setuptools"
  ],
  "ihatemoney": [
    "setuptools"
  ],
  "ihm": [
    "setuptools"
  ],
  "iisignature": [
    "setuptools"
  ],
  "ijson": [
    "setuptools"
  ],
  "ilua": [
    "setuptools"
  ],
  "image-go-nord": [
    "setuptools"
  ],
  "image-match": [
    "setuptools"
  ],
  "imagecodecs-lite": [
    "cython",
    "setuptools"
  ],
  "imagecorruptions": [
    "setuptools"
  ],
  "imagededup": [
    "cython",
    "setuptools"
  ],
  "imageio": [
    "setuptools"
  ],
  "imageio-ffmpeg": [
    "setuptools"
  ],
  "imagesize": [
    "setuptools"
  ],
  "imantics": [
    "setuptools"
  ],
  "imap-tools": [
    "setuptools"
  ],
  "imapclient": [
    "setuptools"
  ],
  "imaplib2": [
    "setuptools"
  ],
  "imbalanced-learn": [
    "setuptools"
  ],
  "img2pdf": [
    "setuptools"
  ],
  "imgcat": [
    "setuptools"
  ],
  "imgsize": [
    "setuptools"
  ],
  "imgtool": [
    "setuptools"
  ],
  "imia": [
    "poetry-core"
  ],
  "iminuit": [
    "setuptools"
  ],
  "immutabledict": [
    "poetry-core",
    "setuptools"
  ],
  "immutables": [
    "setuptools"
  ],
  "impacket": [
    "setuptools"
  ],
  "import-expression": [
    "setuptools"
  ],
  "importlab": [
    "setuptools"
  ],
  "importlib-metadata": [
    "setuptools",
    "setuptools-scm"
  ],
  "importlib-resources": [
    "setuptools",
    "setuptools-scm"
  ],
  "importmagic": [
    "setuptools"
  ],
  "impyla": [
    "setuptools"
  ],
  "imread": [
    "setuptools"
  ],
  "imutils": [
    "setuptools"
  ],
  "in-n-out": [
    "cython",
    "hatch-vcs",
    "hatchling"
  ],
  "in-place": [
    "setuptools"
  ],
  "incomfort-client": [
    "setuptools"
  ],
  "incremental": [
    "setuptools"
  ],
  "indexed-bzip2": [
    "cython",
    "setuptools"
  ],
  "indexed-gzip": [
    "cython",
    "setuptools"
  ],
  "indexed-zstd": [
    "cython",
    "setuptools"
  ],
  "infinity": [
    "setuptools"
  ],
  "inflect": [
    "setuptools",
    "setuptools-scm"
  ],
  "inflection": [
    "setuptools"
  ],
  "influxdb": [
    "setuptools"
  ],
  "influxdb-client": [
    "setuptools"
  ],
  "influxdb3-python": [
    "setuptools"
  ],
  "inform": [
    "flit-core",
    "setuptools"
  ],
  "iniconfig": [
    {
      "buildSystem": "setuptools",
      "until": "2.0.0"
    },
    {
      "buildSystem": "setuptools-scm",
      "until": "2.0.0"
    },
    {
      "buildSystem": "hatch-vcs",
      "from": "2.0.0"
    },
    {
      "buildSystem": "hatchling",
      "from": "2.0.0"
    }
  ],
  "inifile": [
    "setuptools"
  ],
  "iniparse": [
    "setuptools"
  ],
  "injector": [
    "setuptools"
  ],
  "inkbird-ble": [
    "poetry-core",
    "setuptools"
  ],
  "inkex": [
    "poetry-core",
    "setuptools"
  ],
  "inlinestyler": [
    "setuptools"
  ],
  "inotify": [
    "setuptools"
  ],
  "inotify-simple": [
    "setuptools"
  ],
  "inotifyrecursive": [
    "setuptools"
  ],
  "inquirer": [
    "poetry-core",
    "setuptools"
  ],
  "inquirerpy": [
    "poetry-core"
  ],
  "inscriptis": [
    "poetry-core"
  ],
  "insegel": [
    "setuptools"
  ],
  "insightface": [
    "cython"
  ],
  "insights-core": [
    "setuptools"
  ],
  "instagrapi": [
    "setuptools"
  ],
  "installer": [
    "flit-core"
  ],
  "insteon-frontend-home-assistant": [
    "setuptools"
  ],
  "instructor": [
    "poetry-core"
  ],
  "intake": [
    "setuptools",
    "setuptools-scm"
  ],
  "intake-parquet": [
    "setuptools"
  ],
  "intbitset": [
    "setuptools"
  ],
  "intelhex": [
    "setuptools"
  ],
  "intellifire4py": [
    "poetry-core",
    "setuptools"
  ],
  "interface-meta": [
    "poetry-core"
  ],
  "internetarchive": [
    "setuptools"
  ],
  "interruptingcow": [
    "setuptools"
  ],
  "intervaltree": [
    "setuptools"
  ],
  "into-dbus-python": [
    "setuptools"
  ],
  "intreehooks": [
    "setuptools"
  ],
  "invocations": [
    "setuptools"
  ],
  "invoke": [
    "setuptools"
  ],
  "iocapture": [
    "setuptools"
  ],
  "iocsearcher": [
    "setuptools"
  ],
  "iodata": [
    "cython",
    "setuptools"
  ],
  "ionhash": [
    "setuptools"
  ],
  "ionoscloud": [
    "setuptools"
  ],
  "iotawattpy": [
    "setuptools"
  ],
  "iowait": [
    "setuptools"
  ],
  "ipaddr": [
    "setuptools"
  ],
  "ipaddress": [
    "setuptools"
  ],
  "ipadic": [
    "cython",
    "setuptools-scm"
  ],
  "ipdb": [
    "setuptools"
  ],
  "ipdbplugin": [
    "setuptools"
  ],
  "ipfshttpclient": [
    "flit-core",
    "setuptools"
  ],
  "iptools": [
    "setuptools"
  ],
  "ipwhl": [
    "flit-core",
    "setuptools"
  ],
  "ipwhois": [
    "setuptools"
  ],
  "ipy": [
    "setuptools"
  ],
  "ipydatawidgets": [
    "setuptools"
  ],
  "ipykernel": [
    "hatchling",
    "setuptools"
  ],
  "ipympl": [
    "setuptools"
  ],
  "ipyniivue": [
    "hatchling"
  ],
  "ipyparallel": [
    "hatchling",
    "setuptools"
  ],
  "ipytablewidgets": [
    "setuptools"
  ],
  "ipython": [
    "setuptools"
  ],
  "ipython-genutils": [
    "setuptools"
  ],
  "ipython-sql": [
    "setuptools"
  ],
  "ipyvue": [
    "setuptools"
  ],
  "ipyvuetify": [
    "setuptools"
  ],
  "ipywidgets": [
    "setuptools"
  ],
  "irc": [
    "setuptools",
    "setuptools-scm"
  ],
  "ircrobots": [
    "setuptools"
  ],
  "ircstates": [
    "setuptools"
  ],
  "irctokens": [
    "setuptools"
  ],
  "isbnlib": [
    "setuptools"
  ],
  "islpy": [
    "setuptools"
  ],
  "ismartgate": [
    "setuptools"
  ],
  "iso-639": [
    "setuptools"
  ],
  "iso3166": [
    "setuptools"
  ],
  "iso4217": [
    "setuptools"
  ],
  "iso8601": [
    "poetry-core",
    "setuptools"
  ],
  "isodate": [
    "setuptools"
  ],
  "isoduration": [
    "flit-core",
    "setuptools"
  ],
  "isort": [
    "poetry-core",
    "setuptools"
  ],
  "isosurfaces": [
    "setuptools"
  ],
  "isounidecode": [
    "setuptools"
  ],
  "isoweek": [
    "setuptools"
  ],
  "itanium-demangler": [
    "setuptools"
  ],
  "item-synchronizer": [
    "poetry-core"
  ],
  "itemadapter": [
    "setuptools"
  ],
  "itemdb": [
    "setuptools"
  ],
  "itemloaders": [
    "setuptools"
  ],
  "iteration-utilities": [
    "setuptools"
  ],
  "iterative-telemetry": [
    "setuptools-scm"
  ],
  "itsdangerous": [
    "setuptools"
  ],
  "itunespy": [
    "setuptools"
  ],
  "itypes": [
    "setuptools"
  ],
  "j2cli": [
    "setuptools"
  ],
  "jaconv": [
    "setuptools"
  ],
  "jaeger-client": [
    "setuptools"
  ],
  "janus": [
    "setuptools"
  ],
  "jarac-itertools": [
    "setuptools",
    "setuptools-scm"
  ],
  "jaraco-abode": [
    "setuptools",
    "setuptools-scm"
  ],
  "jaraco-classes": [
    "setuptools",
    "setuptools-scm"
  ],
  "jaraco-collections": [
    "setuptools",
    "setuptools-scm"
  ],
  "jaraco-context": [
    "setuptools",
    "setuptools-scm"
  ],
  "jaraco-email": [
    "setuptools",
    "setuptools-scm"
  ],
  "jaraco-functools": [
    "setuptools",
    "setuptools-scm"
  ],
  "jaraco-itertools": [
    "setuptools",
    "setuptools-scm"
  ],
  "jaraco-logging": [
    "setuptools",
    "setuptools-scm"
  ],
  "jaraco-net": [
    "setuptools",
    "setuptools-scm"
  ],
  "jaraco-stream": [
    "setuptools",
    "setuptools-scm"
  ],
  "jaraco-test": [
    "setuptools",
    "setuptools-scm"
  ],
  "jaraco-text": [
    "setuptools",
    "setuptools-scm"
  ],
  "jarowinkler": [
    "cython",
    "setuptools"
  ],
  "javaobj-py3": [
    "setuptools"
  ],
  "javaproperties": [
    "setuptools"
  ],
  "jax": [
    "setuptools"
  ],
  "jax-jumpy": [
    "setuptools"
  ],
  "jaxlib": [
    "setuptools"
  ],
  "jaxlib-bin": [
    "setuptools"
  ],
  "jaxlib-build": [
    "setuptools"
  ],
  "jaxlibwithcuda": [
    "setuptools"
  ],
  "jaxlibwithoutcuda": [
    "setuptools"
  ],
  "jaxtyping": [
    "hatchling"
  ],
  "jaydebeapi": [
    "setuptools"
  ],
  "jc": [
    "setuptools"
  ],
  "jdatetime": [
    "setuptools"
  ],
  "jdcal": [
    "setuptools"
  ],
  "jedi": [
    "setuptools"
  ],
  "jedi-language-server": [
    "poetry-core",
    "setuptools"
  ],
  "jeepney": [
    "flit-core",
    "setuptools"
  ],
  "jellyfin-apiclient-python": [
    "setuptools"
  ],
  "jellyfish": [
    "setuptools"
  ],
  "jenkins-job-builder": [
    "pbr",
    "setuptools"
  ],
  "jenkinsapi": [
    "flit-core",
    "pbr",
    "setuptools"
  ],
  "jieba": [
    "setuptools"
  ],
  "jinja2": [
    "setuptools"
  ],
  "jinja2-ansible-filters": [
    "setuptools"
  ],
  "jinja2-git": [
    "poetry-core",
    "setuptools"
  ],
  "jinja2-pluralize": [
    "setuptools"
  ],
  "jinja2-time": [
    "setuptools"
  ],
  "jira": [
    "setuptools",
    "setuptools-scm"
  ],
  "jishaku": [
    "setuptools"
  ],
  "jiwer": [
    "poetry-core"
  ],
  "jmespath": [
    "setuptools"
  ],
  "jmp": [
    "setuptools"
  ],
  "joblib": [
    "setuptools"
  ],
  "johnnycanencrypt": [
    "setuptools"
  ],
  "josepy": [
    "poetry-core",
    "setuptools"
  ],
  "joserfc": [
    "setuptools"
  ],
  "journalwatch": [
    "setuptools"
  ],
  "jplephem": [
    "setuptools"
  ],
  "jproperties": [
    "setuptools",
    "setuptools-scm"
  ],
  "jpylyzer": [
    "setuptools"
  ],
  "jpype1": [
    "setuptools"
  ],
  "jq": [
    "cython",
    "setuptools"
  ],
  "js2py": [
    "setuptools"
  ],
  "jsbeautifier": [
    "setuptools"
  ],
  "jschema-to-python": [
    "pbr",
    "setuptools"
  ],
  "jsii": [
    "setuptools"
  ],
  "jsmin": [
    "setuptools"
  ],
  "json-home-client": [
    "setuptools"
  ],
  "json-logging": [
    "setuptools"
  ],
  "json-merge-patch": [
    "setuptools"
  ],
  "json-rpc": [
    "setuptools"
  ],
  "json-schema-for-humans": [
    "poetry-core",
    "setuptools"
  ],
  "json-stream": [
    "setuptools"
  ],
  "json-stream-rs-tokenizer": [
    "setuptools"
  ],
  "json-tricks": [
    "setuptools"
  ],
  "json5": [
    "setuptools"
  ],
  "jsonargparse": [
    "setuptools"
  ],
  "jsonconversion": [
    "setuptools"
  ],
  "jsondate": [
    "setuptools"
  ],
  "jsondiff": [
    "setuptools"
  ],
  "jsonfeed": [
    "setuptools"
  ],
  "jsonfield": [
    "setuptools"
  ],
  "jsonformatter": [
    "setuptools"
  ],
  "jsonlines": [
    "setuptools"
  ],
  "jsonmerge": [
    "setuptools"
  ],
  "jsonnet": [
    "setuptools"
  ],
  "jsonpatch": [
    "setuptools"
  ],
  "jsonpath": [
    "setuptools"
  ],
  "jsonpath-ng": [
    "setuptools"
  ],
  "jsonpath-python": [
    "setuptools"
  ],
  "jsonpath-rw": [
    "setuptools"
  ],
  "jsonpickle": [
    "setuptools",
    "setuptools-scm"
  ],
  "jsonpointer": [
    "setuptools"
  ],
  "jsonref": [
    {
      "buildSystem": "setuptools",
      "until": "0.3.0"
    },
    {
      "buildSystem": "poetry",
      "from": "0.3.0",
      "until": "1.1.0"
    },
    {
      "buildSystem": "pdm-pep517",
      "from": "1.1.0"
    }
  ],
  "jsonrpc-async": [
    "setuptools"
  ],
  "jsonrpc-base": [
    "setuptools"
  ],
  "jsonrpc-websocket": [
    "setuptools"
  ],
  "jsonrpclib-pelix": [
    "setuptools"
  ],
  "jsons": [
    "setuptools"
  ],
  "jsonschema": [
    {
      "buildSystem": "setuptools",
      "until": "4.6.0"
    },
    {
      "buildSystem": "setuptools-scm",
      "until": "4.6.0"
    },
    {
      "buildSystem": "hatch-fancy-pypi-readme",
      "from": "4.11.0"
    },
    {
      "buildSystem": "hatch-vcs",
      "from": "4.6.0"
    },
    {
      "buildSystem": "hatchling",
      "from": "4.6.0"
    }
  ],
  "jsonschema-3": [
    "setuptools-scm"
  ],
  "jsonschema-path": [
    "poetry-core"
  ],
  "jsonschema-spec": [
    "poetry-core"
  ],
  "jsonschema-specifications": [
    "hatch-vcs",
    "hatchling"
  ],
  "jsonstreams": [
    "setuptools"
  ],
  "jug": [
    "setuptools"
  ],
  "julius": [
    "setuptools"
  ],
  "junit-xml": [
    "setuptools"
  ],
  "junit2html": [
    "setuptools"
  ],
  "junitparser": [
    "setuptools"
  ],
  "junos-eznc": [
    "setuptools"
  ],
  "jupyter": [
    "setuptools"
  ],
  "jupyter-book": [
    "flit-core",
    "setuptools"
  ],
  "jupyter-c-kernel": [
    "setuptools"
  ],
  "jupyter-cache": [
    "flit-core",
    "setuptools"
  ],
  "jupyter-client": [
    "hatchling",
    "setuptools"
  ],
  "jupyter-collaboration": [
    "hatchling"
  ],
  "jupyter-console": [
    {
      "buildSystem": "setuptools",
      "until": "6.6.0"
    },
    {
      "buildSystem": "hatchling",
      "from": "6.6.0"
    }
  ],
  "jupyter-core": [
    {
      "buildSystem": "setuptools",
      "until": "4.11.0"
    },
    {
      "buildSystem": "hatchling",
      "from": "4.11.0"
    }
  ],
  "jupyter-events": [
    "hatchling"
  ],
  "jupyter-lsp": [
    "setuptools"
  ],
  "jupyter-packaging": [
    "hatchling",
    "setuptools"
  ],
  "jupyter-repo2docker": [
    "setuptools"
  ],
  "jupyter-server": [
    "hatchling",
    {
      "buildSystem": "setuptools",
      "until": "1.21.0"
    },
    {
      "buildSystem": "jupyter-packaging",
      "from": "1.21.0"
    }
  ],
  "jupyter-server-fileid": [
    "hatchling"
  ],
  "jupyter-server-mathjax": [
    "jupyter-packaging",
    "setuptools"
  ],
  "jupyter-server-terminals": [
    "hatchling"
  ],
  "jupyter-server-ydoc": [
    "hatchling"
  ],
  "jupyter-sphinx": [
    "hatchling",
    "setuptools"
  ],
  "jupyter-telemetry": [
    "setuptools"
  ],
  "jupyter-ui-poll": [
    "setuptools"
  ],
  "jupyter-ydoc": [
    {
      "buildSystem": "hatchling"
    },
    {
      "buildSystem": "hatch-nodejs-version",
      "from": "0.2.3"
    }
  ],
  "jupyterhub": [
    "setuptools"
  ],
  "jupyterhub-ldapauthenticator": [
    "setuptools"
  ],
  "jupyterhub-systemdspawner": [
    "setuptools"
  ],
  "jupyterhub-tmpauthenticator": [
    "setuptools"
  ],
  "jupyterlab": [
    {
      "buildSystem": "jupyter-packaging",
      "until": "4"
    },
    {
      "buildSystem": "setuptools",
      "until": "4"
    },
    {
      "buildSystem": "hatch-jupyter-builder",
      "from": "4"
    },
    {
      "buildSystem": "hatchling",
      "from": "4"
    }
  ],
  "jupyterlab-code-formatter": [
    "jupyter-packaging"
  ],
  "jupyterlab-git": [
    "hatchling",
    "jupyter-packaging",
    "setuptools"
  ],
  "jupyterlab-launcher": [
    "setuptools"
  ],
  "jupyterlab-lsp": [
    "setuptools"
  ],
  "jupyterlab-pygments": [
    "hatch-jupyter-builder",
    "hatch-nodejs-version",
    "hatchling",
    "jupyter-packaging",
    "setuptools"
  ],
  "jupyterlab-server": [
    "hatchling",
    "setuptools"
  ],
  "jupyterlab-widgets": [
    "setuptools"
  ],
  "jupytext": [
    "hatchling",
    "setuptools"
  ],
  "justbackoff": [
    "setuptools"
  ],
  "justbases": [
    "setuptools"
  ],
  "justbytes": [
    "setuptools"
  ],
  "justnimbus": [
    "poetry-core",
    "setuptools"
  ],
  "justpy": [
    "flit-core"
  ],
  "jwcrypto": [
    "setuptools"
  ],
  "jxmlease": [
    "setuptools"
  ],
  "k5test": [
    "setuptools"
  ],
  "kafka-python": [
    "setuptools"
  ],
  "kaggle": [
    "setuptools"
  ],
  "kaitaistruct": [
    "setuptools"
  ],
  "kajiki": [
    "setuptools"
  ],
  "kaldi-active-grammar": [
    "setuptools"
  ],
  "kanidm": [
    "poetry-core",
    "setuptools"
  ],
  "kaptan": [
    "setuptools"
  ],
  "karton-asciimagic": [
    "setuptools"
  ],
  "karton-autoit-ripper": [
    "setuptools"
  ],
  "karton-classifier": [
    "setuptools"
  ],
  "karton-config-extractor": [
    "setuptools"
  ],
  "karton-core": [
    "setuptools"
  ],
  "karton-dashboard": [
    "setuptools"
  ],
  "karton-mwdb-reporter": [
    "setuptools"
  ],
  "karton-yaramatcher": [
    "setuptools"
  ],
  "kasa-crypt": [
    "cython",
    "poetry-core",
    "setuptools"
  ],
  "kazoo": [
    "setuptools"
  ],
  "kbcstorage": [
    "setuptools",
    "setuptools-scm"
  ],
  "kconfiglib": [
    "setuptools"
  ],
  "keep": [
    "setuptools"
  ],
  "keepkey": [
    "setuptools"
  ],
  "keepkey-agent": [
    "setuptools"
  ],
  "kegtron-ble": [
    "poetry-core"
  ],
  "keras": [
    "setuptools"
  ],
  "keras-applications": [
    "setuptools"
  ],
  "keras-preprocessing": [
    "setuptools"
  ],
  "kerberos": [
    "setuptools"
  ],
  "keyboard": [
    "setuptools"
  ],
  "keyring": [
    "setuptools",
    "setuptools-scm"
  ],
  "keyring-pass": [
    "poetry-core"
  ],
  "keyrings-alt": [
    "setuptools",
    "setuptools-scm"
  ],
  "keyrings-cryptfile": [
    "setuptools"
  ],
  "keyrings-google-artifactregistry-auth": [
    "setuptools",
    "setuptools-scm"
  ],
  "keyrings-passwordstore": [
    "setuptools-scm"
  ],
  "keystone-engine": [
    "setuptools"
  ],
  "keystoneauth1": [
    "pbr",
    "setuptools"
  ],
  "keyutils": [
    "cython",
    "setuptools"
  ],
  "khanaa": [
    "setuptools"
  ],
  "kinparse": [
    "setuptools"
  ],
  "kiss-headers": [
    "hatchling",
    "setuptools"
  ],
  "kitchen": [
    "setuptools"
  ],
  "kivy": [
    "cython_0",
    "setuptools"
  ],
  "kivy-garden": [
    "setuptools"
  ],
  "kiwisolver": [
    "setuptools",
    "setuptools-scm"
  ],
  "klaus": [
    "setuptools"
  ],
  "klein": [
    "setuptools"
  ],
  "kmapper": [
    "setuptools"
  ],
  "kml2geojson": [
    "poetry-core",
    "setuptools"
  ],
  "knack": [
    "setuptools"
  ],
  "kneed": [
    "hatchling"
  ],
  "knx-frontend": [
    "setuptools"
  ],
  "kombu": [
    "setuptools"
  ],
  "konnected": [
    "setuptools"
  ],
  "kopf": [
    "setuptools",
    "setuptools-scm"
  ],
  "korean-lunar-calendar": [
    "setuptools"
  ],
  "kraken-common": [
    "poetry"
  ],
  "krakenex": [
    "setuptools"
  ],
  "krfzf-py": [
    "poetry",
    "poetry-core"
  ],
  "kserve": [
    "poetry-core"
  ],
  "kubernetes": [
    "setuptools"
  ],
  "kubernetes-stubs": [
    "poetry"
  ],
  "l18n": [
    "setuptools"
  ],
  "labelbox": [
    "setuptools"
  ],
  "labgrid": [
    "setuptools",
    "setuptools-scm"
  ],
  "labmath": [
    "setuptools"
  ],
  "laces": [
    "flit-core"
  ],
  "lacuscore": [
    "poetry-core"
  ],
  "langchain": [
    "poetry-core"
  ],
  "langchain-community": [
    "poetry-core"
  ],
  "langchain-core": [
    "poetry-core"
  ],
  "langchain-text-splitters": [
    "poetry-core"
  ],
  "langchainplus-sdk": [
    "poetry-core"
  ],
  "langcodes": [
    "poetry-core",
    "setuptools"
  ],
  "langdetect": [
    "setuptools"
  ],
  "langid": [
    "setuptools"
  ],
  "langsmith": [
    "poetry-core"
  ],
  "language-data": [
    "poetry-core",
    "setuptools"
  ],
  "language-formatters-pre-commit-hooks": [
    "setuptools"
  ],
  "lark": [
    "setuptools"
  ],
  "lark-parser": [
    "setuptools"
  ],
  "laspy": [
    "setuptools"
  ],
  "latex2mathml": [
    "poetry-core"
  ],
  "latexcodec": [
    "setuptools"
  ],
  "latexify-py": [
    "hatchling"
  ],
  "launchpadlib": [
    "setuptools"
  ],
  "laundrify-aio": [
    "setuptools"
  ],
  "lazr-config": [
    "setuptools"
  ],
  "lazr-delegates": [
    "setuptools"
  ],
  "lazr-restfulclient": [
    "setuptools"
  ],
  "lazr-uri": [
    "setuptools"
  ],
  "lazy": [
    "setuptools"
  ],
  "lazy-import": [
    "setuptools"
  ],
  "lazy-loader": [
    "flit-core"
  ],
  "lazy-object-proxy": [
    "setuptools",
    "setuptools-scm"
  ],
  "lc7001": [
    "poetry-core",
    "setuptools"
  ],
  "lcd-i2c": [
    "poetry-core"
  ],
  "ld2410-ble": [
    "poetry-core"
  ],
  "ldap": [
    "setuptools"
  ],
  "ldap3": [
    "setuptools"
  ],
  "ldapdomaindump": [
    "setuptools"
  ],
  "ldappool": [
    "pbr",
    "setuptools"
  ],
  "ldaptor": [
    "setuptools"
  ],
  "ldfparser": [
    "setuptools"
  ],
  "leather": [
    "setuptools"
  ],
  "leb128": [
    "setuptools"
  ],
  "led-ble": [
    "poetry-core",
    "setuptools"
  ],
  "ledger-agent": [
    "setuptools"
  ],
  "ledger-bitcoin": [
    "setuptools"
  ],
  "ledgerblue": [
    "setuptools"
  ],
  "ledgercomm": [
    "setuptools",
    "setuptools-scm"
  ],
  "ledgerwallet": [
    "flit-core",
    "setuptools"
  ],
  "leidenalg": [
    "setuptools-scm"
  ],
  "lektor": [
    "setuptools"
  ],
  "leveldb": [
    "setuptools"
  ],
  "levenshtein": [
    "cython",
    "setuptools"
  ],
  "lexid": [
    "setuptools"
  ],
  "lexilang": [
    "setuptools"
  ],
  "lhapdf": [
    "cython"
  ],
  "libagent": [
    "setuptools"
  ],
  "libais": [
    "setuptools"
  ],
  "libarchive-c": [
    "setuptools"
  ],
  "libarcus": [
    "setuptools"
  ],
  "libasyncns": [
    "setuptools"
  ],
  "libclang": [
    "setuptools"
  ],
  "libcloud": [
    "setuptools"
  ],
  "libcst": [
    "setuptools",
    "setuptools-scm"
  ],
  "libevdev": [
    "setuptools"
  ],
  "libfdt": [
    "setuptools-scm"
  ],
  "libgpuarray": [
    "cython_0",
    "setuptools"
  ],
  "libiio": [
    "setuptools"
  ],
  "libkeepass": [
    "setuptools"
  ],
  "libknot": [
    "hatchling"
  ],
  "liblarch": [
    "setuptools"
  ],
  "liblzfse": [
    "setuptools"
  ],
  "libmambapy": [
    "setuptools"
  ],
  "libmr": [
    "cython",
    "setuptools"
  ],
  "libnacl": [
    "poetry-core",
    "setuptools"
  ],
  "libpcap": [
    "setuptools"
  ],
  "libpurecool": [
    "setuptools"
  ],
  "libpyfoscam": [
    "setuptools"
  ],
  "libpyvivotek": [
    "setuptools"
  ],
  "libretranslate": [
    "hatchling"
  ],
  "librosa": [
    "setuptools"
  ],
  "librouteros": [
    "setuptools"
  ],
  "libsass": [
    "setuptools"
  ],
  "libsavitar": [
    "setuptools"
  ],
  "libselinux": [
    "setuptools"
  ],
  "libsixel": [
    "setuptools"
  ],
  "libsoundtouch": [
    "setuptools"
  ],
  "libthumbor": [
    "setuptools"
  ],
  "libtmux": [
    "poetry-core",
    "setuptools"
  ],
  "libusb1": [
    "setuptools"
  ],
  "libusbsio": [
    "setuptools"
  ],
  "libversion": [
    "setuptools"
  ],
  "libvirt": [
    "setuptools"
  ],
  "libvirt-python": [
    "setuptools"
  ],
  "license-expression": [
    "setuptools",
    "setuptools-scm"
  ],
  "licensecheck": [
    "poetry-core"
  ],
  "licensing": [
    "setuptools"
  ],
  "life360": [
    "setuptools"
  ],
  "lightgbm": [
    "setuptools"
  ],
  "lightning": [
    "setuptools"
  ],
  "lightning-cloud": [
    "setuptools"
  ],
  "lightning-utilities": [
    "setuptools"
  ],
  "lightparam": [
    "setuptools"
  ],
  "lightwave": [
    "setuptools"
  ],
  "lightwave2": [
    "setuptools"
  ],
  "ligo-segments": [
    "setuptools"
  ],
  "lima": [
    "setuptools"
  ],
  "limiter": [
    "setuptools"
  ],
  "limitlessled": [
    "setuptools"
  ],
  "limits": [
    "setuptools"
  ],
  "limnoria": [
    "setuptools"
  ],
  "line-profiler": [
    "cython",
    "setuptools"
  ],
  "linear-garage-door": [
    "poetry-core"
  ],
  "linear-operator": [
    "setuptools",
    "setuptools-scm"
  ],
  "linear-tsv": [
    "setuptools"
  ],
  "linecache2": [
    "pbr",
    "setuptools"
  ],
  "lingua": [
    "flit-core",
    "setuptools"
  ],
  "lingva": [
    "setuptools"
  ],
  "linien-client": [
    "setuptools"
  ],
  "linien-common": [
    "setuptools"
  ],
  "linkify-it-py": [
    "setuptools"
  ],
  "linknlink": [
    "setuptools"
  ],
  "linode": [
    "setuptools"
  ],
  "linode-api": [
    "setuptools"
  ],
  "linuxfd": [
    "setuptools"
  ],
  "linz-logger": [
    "poetry-core"
  ],
  "liquidctl": [
    "setuptools",
    "setuptools-scm"
  ],
  "lit": [
    "setuptools"
  ],
  "litellm": [
    "poetry-core"
  ],
  "littleutils": [
    "setuptools"
  ],
  "livelossplot": [
    "setuptools"
  ],
  "livereload": [
    "setuptools"
  ],
  "livestreamer": [
    "setuptools"
  ],
  "livestreamer-curses": [
    "setuptools"
  ],
  "lizard": [
    "setuptools"
  ],
  "llama-cpp-python": [
    "cmake",
    "ninja",
    "scikit-build",
    "setuptools"
  ],
  "llama-index": [
    "poetry-core"
  ],
  "llama-index-agent-openai": [
    "poetry-core"
  ],
  "llama-index-cli": [
    "poetry-core"
  ],
  "llama-index-core": [
    "poetry-core"
  ],
  "llama-index-embeddings-gemini": [
    "poetry-core"
  ],
  "llama-index-embeddings-google": [
    "poetry-core"
  ],
  "llama-index-embeddings-huggingface": [
    "poetry-core"
  ],
  "llama-index-embeddings-ollama": [
    "poetry-core"
  ],
  "llama-index-embeddings-openai": [
    "poetry-core"
  ],
  "llama-index-graph-stores-nebula": [
    "poetry-core"
  ],
  "llama-index-graph-stores-neo4j": [
    "poetry-core"
  ],
  "llama-index-graph-stores-neptune": [
    "poetry-core"
  ],
  "llama-index-indices-managed-llama-cloud": [
    "poetry-core"
  ],
  "llama-index-legacy": [
    "poetry-core"
  ],
  "llama-index-llms-ollama": [
    "poetry-core"
  ],
  "llama-index-llms-openai": [
    "poetry-core"
  ],
  "llama-index-llms-openai-like": [
    "poetry-core"
  ],
  "llama-index-multi-modal-llms-openai": [
    "poetry-core"
  ],
  "llama-index-program-openai": [
    "poetry-core"
  ],
  "llama-index-question-gen-openai": [
    "poetry-core"
  ],
  "llama-index-readers-database": [
    "poetry-core"
  ],
  "llama-index-readers-file": [
    "poetry-core"
  ],
  "llama-index-readers-json": [
    "poetry-core"
  ],
  "llama-index-readers-llama-parse": [
    "poetry-core"
  ],
  "llama-index-readers-s3": [
    "poetry-core"
  ],
  "llama-index-readers-twitter": [
    "poetry-core"
  ],
  "llama-index-readers-txtai": [
    "poetry-core"
  ],
  "llama-index-readers-weather": [
    "poetry-core"
  ],
  "llama-index-vector-stores-chroma": [
    "poetry-core"
  ],
  "llama-index-vector-stores-google": [
    "poetry-core"
  ],
  "llama-index-vector-stores-postgres": [
    "poetry-core"
  ],
  "llama-index-vector-stores-qdrant": [
    "poetry-core"
  ],
  "llama-parse": [
    "poetry-core"
  ],
  "llamaindex-py-client": [
    "poetry-core"
  ],
  "llfuse": [
    "cython",
    "setuptools"
  ],
  "llm": [
    "setuptools"
  ],
  "llvmlite": [
    "setuptools"
  ],
  "lmcloud": [
    "setuptools"
  ],
  "lmdb": [
    "setuptools"
  ],
  "lmfit": [
    "setuptools",
    "setuptools-scm"
  ],
  "lml": [
    "setuptools"
  ],
  "lmnotify": [
    "setuptools"
  ],
  "lmtpd": [
    "setuptools"
  ],
  "lnkparse3": [
    "setuptools"
  ],
  "lnurl": [
    "poetry"
  ],
  "loca": [
    "flit-core",
    "setuptools"
  ],
  "localimport": [
    "setuptools"
  ],
  "localstack": [
    "setuptools"
  ],
  "localstack-client": [
    "setuptools"
  ],
  "localstack-ext": [
    "setuptools"
  ],
  "localzone": [
    "setuptools"
  ],
  "locationsharinglib": [
    "setuptools"
  ],
  "locket": [
    "setuptools"
  ],
  "lockfile": [
    "pbr",
    "setuptools"
  ],
  "log-symbols": [
    "setuptools"
  ],
  "logbook": [
    "cython",
    "setuptools"
  ],
  "logfury": [
    "setuptools",
    "setuptools-scm"
  ],
  "logging-journald": [
    "poetry-core"
  ],
  "logi-circle": [
    "setuptools"
  ],
  "logical-unification": [
    "setuptools"
  ],
  "logilab-astng": [
    "setuptools"
  ],
  "logilab-common": [
    "setuptools"
  ],
  "logilab-constraint": [
    "setuptools"
  ],
  "logmatic-python": [
    "setuptools"
  ],
  "logster": [
    "setuptools"
  ],
  "loguru": [
    "setuptools"
  ],
  "logutils": [
    "setuptools"
  ],
  "logzero": [
    "setuptools"
  ],
  "lomond": [
    "setuptools"
  ],
  "loo-py": [
    "setuptools"
  ],
  "loopy": [
    "setuptools"
  ],
  "looseversion": [
    "hatchling"
  ],
  "loqedapi": [
    "setuptools"
  ],
  "losant-rest": [
    "setuptools"
  ],
  "lpc-checksum": [
    "poetry-core"
  ],
  "lrcalc-python": [
    "cython",
    "setuptools"
  ],
  "lru-dict": [
    "setuptools"
  ],
  "lsassy": [
    "poetry-core",
    "setuptools"
  ],
  "lsprotocol": [
    "flit-core"
  ],
  "luddite": [
    "setuptools"
  ],
  "luftdaten": [
    "poetry-core",
    "setuptools"
  ],
  "luhn": [
    "setuptools"
  ],
  "lunarcalendar": [
    "setuptools"
  ],
  "lupa": [
    "cython",
    "setuptools"
  ],
  "lupupy": [
    "setuptools"
  ],
  "luqum": [
    "setuptools"
  ],
  "luxor": [
    "setuptools"
  ],
  "luxtronik": [
    "setuptools"
  ],
  "lxmf": [
    "setuptools"
  ],
  "lxml": [
    "setuptools",
    {
      "buildSystem": "cython_0",
      "until": "5"
    },
    {
      "buildSystem": "cython",
      "from": "5"
    }
  ],
  "lxml-html-clean": [
    "setuptools"
  ],
  "lxml-stubs": [
    "setuptools"
  ],
  "lyricwikia": [
    "setuptools"
  ],
  "lz4": [
    "pkgconfig",
    "setuptools",
    "setuptools-scm"
  ],
  "lzstring": [
    "setuptools"
  ],
  "m2crypto": [
    "setuptools"
  ],
  "m3u8": [
    "setuptools"
  ],
  "mac-alias": [
    "setuptools"
  ],
  "macaroonbakery": [
    "setuptools"
  ],
  "maestral": [
    "pbr",
    "setuptools"
  ],
  "magic": [
    "setuptools"
  ],
  "magic-filter": [
    "hatchling"
  ],
  "magic-wormhole": [
    "setuptools"
  ],
  "magic-wormhole-mailbox-server": [
    "setuptools"
  ],
  "magic-wormhole-transit-relay": [
    "setuptools"
  ],
  "magicgui": [
    "setuptools",
    "setuptools-scm"
  ],
  "magika": [
    "poetry-core"
  ],
  "mahotas": [
    "setuptools"
  ],
  "mail-parser": [
    "setuptools"
  ],
  "mailcap-fix": [
    "setuptools"
  ],
  "mailchecker": [
    "setuptools"
  ],
  "mailchimp": [
    "setuptools"
  ],
  "mailchimp3": [
    "setuptools"
  ],
  "mailmanclient": [
    "setuptools"
  ],
  "mailsuite": [
    "hatchling",
    "setuptools"
  ],
  "maison": [
    "poetry-core"
  ],
  "makefun": [
    "setuptools",
    "setuptools-scm"
  ],
  "mako": [
    "setuptools"
  ],
  "malduck": [
    "setuptools"
  ],
  "manage-fastapi": [
    "poetry"
  ],
  "managesieve": [
    "setuptools"
  ],
  "mando": [
    "setuptools"
  ],
  "mandown": [
    "poetry-core"
  ],
  "mangum": [
    "setuptools"
  ],
  "manhole": [
    "setuptools"
  ],
  "manifest-ml": [
    "setuptools"
  ],
  "manifestoo": [
    {
      "buildSystem": "flit-core",
      "until": "0.5"
    },
    {
      "buildSystem": "hatch-vcs",
      "from": "0.5"
    },
    {
      "buildSystem": "hatchling",
      "from": "0.5"
    }
  ],
  "manifestoo-core": [
    "hatch-vcs",
    "hatchling"
  ],
  "manimpango": [
    "cython",
    "setuptools"
  ],
  "manuel": [
    "setuptools"
  ],
  "mapbox-earcut": [
    "setuptools"
  ],
  "maphash": [
    "poetry-core"
  ],
  "mariadb": [
    "setuptools"
  ],
  "marimo": [
    "setuptools"
  ],
  "marisa-trie": [
    "cython",
    "setuptools"
  ],
  "markdown": [
    "setuptools"
  ],
  "markdown-include": [
    "setuptools",
    "setuptools-scm"
  ],
  "markdown-it-py": [
    "flit-core",
    "setuptools"
  ],
  "markdown-macros": [
    "setuptools"
  ],
  "markdown2": [
    "setuptools"
  ],
  "markdownify": [
    "setuptools"
  ],
  "markerlib": [
    "setuptools"
  ],
  "markups": [
    "setuptools"
  ],
  "markupsafe": [
    "setuptools"
  ],
  "marshmallow": [
    "flit-core",
    "setuptools"
  ],
  "marshmallow-dataclass": [
    "setuptools"
  ],
  "marshmallow-enum": [
    "setuptools"
  ],
  "marshmallow-oneofschema": [
    "flit-core",
    "setuptools"
  ],
  "marshmallow-polyfield": [
    "setuptools"
  ],
  "marshmallow-sqlalchemy": [
    "flit-core",
    "setuptools"
  ],
  "mashumaro": [
    "setuptools"
  ],
  "mask-rcnn": [
    "cython"
  ],
  "mastodon-py": [
    "setuptools"
  ],
  "mat2": [
    "setuptools"
  ],
  "matchpy": [
    "setuptools",
    "setuptools-scm"
  ],
  "mathlibtools": [
    "setuptools"
  ],
  "matlink-gpapi": [
    "setuptools"
  ],
  "matplotlib": [
    "oldest-supported-numpy",
    "setuptools",
    "setuptools-scm"
  ],
  "matplotlib-inline": [
    "setuptools"
  ],
  "matplotx": [
    "setuptools"
  ],
  "matrix-api-async": [
    "setuptools"
  ],
  "matrix-client": [
    "setuptools"
  ],
  "matrix-common": [
    "setuptools"
  ],
  "matrix-nio": [
    "poetry-core",
    "setuptools"
  ],
  "mattermostdriver": [
    "setuptools"
  ],
  "maubot": [
    "setuptools"
  ],
  "mautrix": [
    "setuptools"
  ],
  "mautrix-appservice": [
    "setuptools"
  ],
  "maxcube-api": [
    "setuptools"
  ],
  "maxminddb": [
    "setuptools"
  ],
  "maxminddb-geolite2": [
    "setuptools"
  ],
  "maya": [
    "setuptools"
  ],
  "mayavi": [
    "setuptools"
  ],
  "mayim": [
    "setuptools"
  ],
  "mbddns": [
    "setuptools"
  ],
  "mbstrdecoder": [
    "setuptools"
  ],
  "mbtest": [
    "setuptools"
  ],
  "mccabe": [
    "setuptools"
  ],
  "mcstatus": [
    "poetry-core",
    "setuptools"
  ],
  "md-toc": [
    "setuptools"
  ],
  "md2gemini": [
    "setuptools"
  ],
  "mdformat": [
    "poetry-core",
    "setuptools"
  ],
  "mdformat-admon": [
    "flit-core"
  ],
  "mdformat-beautysh": [
    "poetry-core"
  ],
  "mdformat-footnote": [
    "flit-core"
  ],
  "mdformat-frontmatter": [
    "flit-core"
  ],
  "mdformat-gfm": [
    "poetry-core"
  ],
  "mdformat-mkdocs": [
    "flit-core"
  ],
  "mdformat-nix-alejandra": [
    "poetry-core"
  ],
  "mdformat-simple-breaks": [
    "flit-core"
  ],
  "mdformat-tables": [
    "flit-core"
  ],
  "mdformat-toc": [
    "poetry-core"
  ],
  "mdit-py-plugins": [
    "flit-core",
    "setuptools"
  ],
  "mdp": [
    "setuptools"
  ],
  "mdtraj": [
    "cython_0",
    "setuptools"
  ],
  "mdurl": [
    "flit-core",
    "setuptools"
  ],
  "mdutils": [
    "setuptools"
  ],
  "mdx-truly-sane-lists": [
    "setuptools"
  ],
  "measurement": [
    "flit-core",
    "setuptools",
    "setuptools-scm"
  ],
  "meater-python": [
    "setuptools"
  ],
  "mecab-python3": [
    "setuptools",
    "setuptools-scm"
  ],
  "mechanicalsoup": [
    "setuptools"
  ],
  "mechanize": [
    "setuptools"
  ],
  "mediafile": [
    "flit-core",
    "setuptools"
  ],
  "mediapy": [
    "flit-core",
    "setuptools"
  ],
  "medpy": [
    "setuptools"
  ],
  "meeko": [
    "setuptools"
  ],
  "meep": [
    "cython"
  ],
  "meilisearch": [
    "setuptools"
  ],
  "meinheld": [
    "setuptools"
  ],
  "meld3": [
    "setuptools"
  ],
  "memcached": [
    "setuptools"
  ],
  "memory-allocator": [
    "cython",
    "setuptools"
  ],
  "memory-profiler": [
    "setuptools"
  ],
  "mercantile": [
    "setuptools"
  ],
  "mercurial": [
    "setuptools"
  ],
  "merge3": [
    "setuptools"
  ],
  "mergedb": [
    "setuptools",
    "setuptools-scm"
  ],
  "mergedeep": [
    "setuptools"
  ],
  "mergedict": [
    "setuptools"
  ],
  "merkletools": [
    "setuptools"
  ],
  "meross-iot": [
    "setuptools"
  ],
  "mesa": [
    "setuptools"
  ],
  "meshio": [
    "setuptools"
  ],
  "meshlabxml": [
    "setuptools"
  ],
  "meshtastic": [
    "setuptools"
  ],
  "meson": [
    "setuptools"
  ],
  "mesonpep517": [
    "setuptools"
  ],
  "messagebird": [
    "setuptools"
  ],
  "metakernel": [
    "hatchling",
    "setuptools"
  ],
  "metar": [
    "setuptools"
  ],
  "metawear": [
    "cython"
  ],
  "meteoalertapi": [
    "setuptools"
  ],
  "meteocalc": [
    "setuptools"
  ],
  "meteofrance-api": [
    "poetry-core",
    "setuptools"
  ],
  "metprint": [
    "poetry-core"
  ],
  "mezzanine": [
    "setuptools"
  ],
  "mf2py": [
    "poetry-core"
  ],
  "miauth": [
    "setuptools"
  ],
  "micawber": [
    "setuptools"
  ],
  "micloud": [
    "setuptools"
  ],
  "microsoft-kiota-abstractions": [
    "flit-core"
  ],
  "microsoft-kiota-authentication-azure": [
    "flit-core"
  ],
  "microsoft-kiota-http": [
    "flit-core"
  ],
  "microsoft-kiota-serialization-form": [
    "flit-core"
  ],
  "microsoft-kiota-serialization-json": [
    "flit-core"
  ],
  "microsoft-kiota-serialization-multipart": [
    "flit-core"
  ],
  "microsoft-kiota-serialization-text": [
    "flit-core"
  ],
  "midea-beautiful-air": [
    "setuptools"
  ],
  "midiutil": [
    "setuptools"
  ],
  "mido": [
    "setuptools",
    "setuptools-scm"
  ],
  "migen": [
    "setuptools"
  ],
  "migra": [
    "poetry-core"
  ],
  "mike": [
    "setuptools"
  ],
  "milc": [
    "setuptools"
  ],
  "milksnake": [
    "setuptools"
  ],
  "mill-local": [
    "setuptools"
  ],
  "millheater": [
    "setuptools"
  ],
  "mindsdb-evaluator": [
    "poetry-core"
  ],
  "minexr": [
    "setuptools"
  ],
  "miniaudio": [
    "setuptools"
  ],
  "minidb": [
    "setuptools"
  ],
  "minidump": [
    "setuptools"
  ],
  "minikanren": [
    "setuptools"
  ],
  "minikerberos": [
    "setuptools"
  ],
  "minimock": [
    "setuptools"
  ],
  "mininet-python": [
    "setuptools"
  ],
  "minio": [
    "setuptools"
  ],
  "miniupnpc": [
    "setuptools"
  ],
  "mip": [
    "setuptools",
    "setuptools-scm"
  ],
  "mirakuru": [
    "setuptools"
  ],
  "misaka": [
    "setuptools"
  ],
  "mistletoe": [
    "setuptools"
  ],
  "mistune": [
    "setuptools"
  ],
  "mistune-2-0": [
    "setuptools"
  ],
  "mitmproxy": [
    "setuptools"
  ],
  "mitogen": [
    "setuptools"
  ],
  "mixer": [
    "setuptools"
  ],
  "mixpanel": [
    "setuptools"
  ],
  "mizani": [
    "setuptools",
    "setuptools-scm"
  ],
  "mkdocs": [
    "setuptools",
    {
      "buildSystem": "hatchling",
      "from": "1.4.1"
    }
  ],
  "mkdocs-autolinks-plugin": [
    "setuptools"
  ],
  "mkdocs-autorefs": [
    "pdm-backend",
    "pdm-pep517",
    "poetry",
    "setuptools"
  ],
  "mkdocs-awesome-pages-plugin": [
    "poetry"
  ],
  "mkdocs-drawio-exporter": [
    "setuptools"
  ],
  "mkdocs-exclude": [
    "setuptools"
  ],
  "mkdocs-exclude-search": [
    "setuptools"
  ],
  "mkdocs-gen-files": [
    "hatchling",
    "poetry"
  ],
  "mkdocs-git-authors-plugin": [
    "setuptools"
  ],
  "mkdocs-git-revision-date-localized-plugin": [
    "setuptools"
  ],
  "mkdocs-gitlab": [
    "poetry",
    "setuptools"
  ],
  "mkdocs-jupyter": [
    "hatchling",
    "ipython-genutils",
    "poetry-core"
  ],
  "mkdocs-linkcheck": [
    "setuptools"
  ],
  "mkdocs-literate-nav": [
    "poetry"
  ],
  "mkdocs-macros": [
    "setuptools"
  ],
  "mkdocs-macros-plugin": [
    "setuptools"
  ],
  "mkdocs-material": [
    "setuptools",
    {
      "buildSystem": "hatch-nodejs-version",
      "from": "8.5.3"
    },
    {
      "buildSystem": "hatch-requirements-txt",
      "from": "8.5.3"
    },
    {
      "buildSystem": "hatchling",
      "from": "8.5.3"
    }
  ],
  "mkdocs-material-extensions": [
    "setuptools",
    {
      "buildSystem": "hatchling",
      "from": "1.1"
    }
  ],
  "mkdocs-minify": [
    "setuptools"
  ],
  "mkdocs-redirects": [
    "setuptools"
  ],
  "mkdocs-redoc-tag": [
    "setuptools"
  ],
  "mkdocs-rss-plugin": [
    "setuptools"
  ],
  "mkdocs-simple-hooks": [
    "setuptools"
  ],
  "mkdocs-swagger-ui-tag": [
    "setuptools"
  ],
  "mkdocs-table-reader-plugin": [
    "setuptools"
  ],
  "mkdocstrings": [
    "pdm-pep517",
    "setuptools"
  ],
  "mkdocstrings-python": [
    "setuptools"
  ],
  "mkl-service": [
    "cython",
    "setuptools"
  ],
  "ml-collections": [
    "setuptools"
  ],
  "ml-dtypes": [
    "setuptools"
  ],
  "mlflow": [
    "setuptools"
  ],
  "mlrose": [
    "setuptools"
  ],
  "mmcif-pdbx": [
    "setuptools"
  ],
  "mmengine": [
    "setuptools"
  ],
  "mmh3": [
    "setuptools"
  ],
  "mmhash3": [
    "setuptools"
  ],
  "mne-python": [
    "setuptools",
    "setuptools-scm"
  ],
  "mnemonic": [
    "setuptools"
  ],
  "mnist": [
    "setuptools"
  ],
  "moat-ble": [
    "poetry-core",
    "setuptools"
  ],
  "mobi": [
    "poetry-core",
    "setuptools"
  ],
  "mobly": [
    "setuptools"
  ],
  "mock": [
    "pbr",
    "setuptools"
  ],
  "mock-open": [
    "setuptools"
  ],
  "mock-services": [
    "setuptools"
  ],
  "mocket": [
    "hatchling",
    "setuptools"
  ],
  "mockfs": [
    "setuptools",
    "setuptools-scm"
  ],
  "mockito": [
<<<<<<< HEAD
    {
      "buildSystem": "setuptools",
      "until": "1.5.0"
    },
    {
      "buildSystem": "hatchling",
      "from": "1.5.0"
    }
=======
    "hatchling",
    "setuptools"
>>>>>>> c14a02e7
  ],
  "mockupdb": [
    "setuptools"
  ],
  "mode-streaming": [
    "setuptools"
  ],
  "model-bakery": [
    "hatchling"
  ],
  "modelcif": [
    "setuptools"
  ],
  "moderngl": [
    "setuptools"
  ],
  "moderngl-window": [
    "setuptools"
  ],
  "mohawk": [
    "setuptools"
  ],
  "moku": [
    "setuptools"
  ],
  "molecule": [
    "pip",
    "setuptools",
    "setuptools-scm"
  ],
  "molecule-plugins": [
    "setuptools-scm"
  ],
  "monai": [
    "setuptools"
  ],
  "monai-deploy": [
    "setuptools"
  ],
  "monero": [
    "setuptools"
  ],
  "money": [
    "setuptools"
  ],
  "mongodict": [
    "setuptools"
  ],
  "mongoengine": [
    "setuptools"
  ],
  "mongomock": [
    "pbr",
    "setuptools"
  ],
  "monitorcontrol": [
    "poetry-core"
  ],
  "monkeyhex": [
    "setuptools"
  ],
  "monosat": [
    "cython",
    "setuptools"
  ],
  "monotonic": [
    "setuptools"
  ],
  "monty": [
    "setuptools",
    "setuptools-scm"
  ],
  "moonraker-api": [
    "setuptools"
  ],
  "mopeka-iot-ble": [
    "poetry-core"
  ],
  "more-itertools": [
    "flit-core",
    "setuptools"
  ],
  "more-properties": [
    "setuptools"
  ],
  "morecantile": [
    {
      "buildSystem": "setuptools",
      "until": "3.2.0"
    },
    {
      "buildSystem": "flit-core",
      "from": "3.2.0"
    }
  ],
  "moreorless": [
    "setuptools-scm"
  ],
  "morphys": [
    "setuptools"
  ],
  "mortgage": [
    "setuptools"
  ],
  "motionblinds": [
    "setuptools"
  ],
  "motioneye-client": [
    "poetry-core",
    "setuptools"
  ],
  "motmetrics": [
    "setuptools"
  ],
  "moto": [
    "setuptools"
  ],
  "motor": [
    "setuptools"
  ],
  "mouseinfo": [
    "setuptools"
  ],
  "moviepy": [
    "setuptools"
  ],
  "mox": [
    "setuptools"
  ],
  "mox3": [
    "pbr",
    "setuptools"
  ],
  "mpd2": [
    "setuptools"
  ],
  "mpi4py": [
    "setuptools"
  ],
  "mpl-scatter-density": [
    "setuptools",
    "setuptools-scm"
  ],
  "mpldatacursor": [
    "setuptools"
  ],
  "mplfinance": [
    "setuptools"
  ],
  "mplhep": [
    "setuptools",
    "setuptools-scm"
  ],
  "mplhep-data": [
    "setuptools",
    "setuptools-scm"
  ],
  "mplleaflet": [
    "setuptools"
  ],
  "mpmath": [
    "setuptools",
    "setuptools-scm"
  ],
  "mpremote": [
    "hatch-requirements-txt",
    "hatch-vcs",
    "hatchling"
  ],
  "mpris-server": [
    "setuptools"
  ],
  "mpv": [
    "setuptools"
  ],
  "mpyq": [
    "setuptools"
  ],
  "mrsqm": [
    "cython"
  ],
  "ms-active-directory": [
    "setuptools"
  ],
  "ms-cv": [
    "setuptools"
  ],
  "msal": [
    "setuptools"
  ],
  "msal-extensions": [
    "setuptools"
  ],
  "mscerts": [
    "setuptools"
  ],
  "msgpack": [
    "cython",
    "setuptools"
  ],
  "msgpack-numpy": [
    "cython",
    "setuptools"
  ],
  "msgpack-python": [
    "setuptools"
  ],
  "msgpack-types": [
    "poetry"
  ],
  "msgraph-core": [
    "flit-core",
    "setuptools"
  ],
  "msgraph-sdk": [
    "setuptools"
  ],
  "msgspec": [
    "setuptools"
  ],
  "msldap": [
    "setuptools"
  ],
  "msoffcrypto-tool": [
    "poetry-core",
    "setuptools"
  ],
  "msprime": [
    "setuptools-scm"
  ],
  "msrest": [
    "setuptools"
  ],
  "msrestazure": [
    "setuptools"
  ],
  "mss": [
    "setuptools"
  ],
  "mt-940": [
    "setuptools"
  ],
  "mujoco": [
    "setuptools"
  ],
  "mujson": [
    "setuptools"
  ],
  "mullvad-api": [
    "setuptools"
  ],
  "mullvad-closest": [
    "setuptools"
  ],
  "mulpyplexer": [
    "setuptools"
  ],
  "multi-key-dict": [
    "setuptools"
  ],
  "multiaddr": [
    "setuptools"
  ],
  "multidict": [
    "setuptools"
  ],
  "multihash": [
    "setuptools"
  ],
  "multimethod": [
    "setuptools"
  ],
  "multipledispatch": [
    "setuptools"
  ],
  "multiprocess": [
    "setuptools"
  ],
  "multiset": [
    "setuptools",
    "setuptools-scm"
  ],
  "multitasking": [
    "setuptools"
  ],
  "munch": [
    "pbr",
    "setuptools"
  ],
  "mung": [
    "setuptools"
  ],
  "munkres": [
    "setuptools"
  ],
  "murmurhash": [
    "cython",
    "setuptools"
  ],
  "musicbrainzngs": [
    "setuptools"
  ],
  "mutag": [
    "setuptools"
  ],
  "mutagen": [
    "setuptools"
  ],
  "mutatormath": [
    "setuptools"
  ],
  "mutesync": [
    "setuptools"
  ],
  "mutf8": [
    "setuptools"
  ],
  "mutmut": [
    "setuptools"
  ],
  "mwclient": [
    "setuptools"
  ],
  "mwdblib": [
    "setuptools"
  ],
  "mwoauth": [
    "setuptools"
  ],
  "mwparserfromhell": [
    "setuptools"
  ],
  "mxnet": [
    "setuptools"
  ],
  "myfitnesspal": [
    "setuptools"
  ],
  "mygpoclient": [
    "setuptools"
  ],
  "myhome": [
    "poetry-core",
    "setuptools"
  ],
  "myjwt": [
    "poetry-core",
    "setuptools"
  ],
  "mypy": [
    "setuptools"
  ],
  "mypy-boto3-accessanalyzer": [
    "setuptools"
  ],
  "mypy-boto3-account": [
    "setuptools"
  ],
  "mypy-boto3-acm": [
    "setuptools"
  ],
  "mypy-boto3-acm-pca": [
    "setuptools"
  ],
  "mypy-boto3-alexaforbusiness": [
    "setuptools"
  ],
  "mypy-boto3-amp": [
    "setuptools"
  ],
  "mypy-boto3-amplify": [
    "setuptools"
  ],
  "mypy-boto3-amplifybackend": [
    "setuptools"
  ],
  "mypy-boto3-amplifyuibuilder": [
    "setuptools"
  ],
  "mypy-boto3-apigateway": [
    "setuptools"
  ],
  "mypy-boto3-apigatewaymanagementapi": [
    "setuptools"
  ],
  "mypy-boto3-apigatewayv2": [
    "setuptools"
  ],
  "mypy-boto3-appconfig": [
    "setuptools"
  ],
  "mypy-boto3-appconfigdata": [
    "setuptools"
  ],
  "mypy-boto3-appfabric": [
    "setuptools"
  ],
  "mypy-boto3-appflow": [
    "setuptools"
  ],
  "mypy-boto3-appintegrations": [
    "setuptools"
  ],
  "mypy-boto3-application-autoscaling": [
    "setuptools"
  ],
  "mypy-boto3-application-insights": [
    "setuptools"
  ],
  "mypy-boto3-applicationcostprofiler": [
    "setuptools"
  ],
  "mypy-boto3-appmesh": [
    "setuptools"
  ],
  "mypy-boto3-apprunner": [
    "setuptools"
  ],
  "mypy-boto3-appstream": [
    "setuptools"
  ],
  "mypy-boto3-appsync": [
    "setuptools"
  ],
  "mypy-boto3-arc-zonal-shift": [
    "setuptools"
  ],
  "mypy-boto3-athena": [
    "setuptools"
  ],
  "mypy-boto3-auditmanager": [
    "setuptools"
  ],
  "mypy-boto3-autoscaling": [
    "setuptools"
  ],
  "mypy-boto3-autoscaling-plans": [
    "setuptools"
  ],
  "mypy-boto3-backup": [
    "setuptools"
  ],
  "mypy-boto3-backup-gateway": [
    "setuptools"
  ],
  "mypy-boto3-backupstorage": [
    "setuptools"
  ],
  "mypy-boto3-batch": [
    "setuptools"
  ],
  "mypy-boto3-billingconductor": [
    "setuptools"
  ],
  "mypy-boto3-braket": [
    "setuptools"
  ],
  "mypy-boto3-budgets": [
    "setuptools"
  ],
  "mypy-boto3-builder": [
    "poetry-core",
    "setuptools"
  ],
  "mypy-boto3-ce": [
    "setuptools"
  ],
  "mypy-boto3-chime": [
    "setuptools"
  ],
  "mypy-boto3-chime-sdk-identity": [
    "setuptools"
  ],
  "mypy-boto3-chime-sdk-media-pipelines": [
    "setuptools"
  ],
  "mypy-boto3-chime-sdk-meetings": [
    "setuptools"
  ],
  "mypy-boto3-chime-sdk-messaging": [
    "setuptools"
  ],
  "mypy-boto3-chime-sdk-voice": [
    "setuptools"
  ],
  "mypy-boto3-cleanrooms": [
    "setuptools"
  ],
  "mypy-boto3-cloud9": [
    "setuptools"
  ],
  "mypy-boto3-cloudcontrol": [
    "setuptools"
  ],
  "mypy-boto3-clouddirectory": [
    "setuptools"
  ],
  "mypy-boto3-cloudformation": [
    "setuptools"
  ],
  "mypy-boto3-cloudfront": [
    "setuptools"
  ],
  "mypy-boto3-cloudhsm": [
    "setuptools"
  ],
  "mypy-boto3-cloudhsmv2": [
    "setuptools"
  ],
  "mypy-boto3-cloudsearch": [
    "setuptools"
  ],
  "mypy-boto3-cloudsearchdomain": [
    "setuptools"
  ],
  "mypy-boto3-cloudtrail": [
    "setuptools"
  ],
  "mypy-boto3-cloudtrail-data": [
    "setuptools"
  ],
  "mypy-boto3-cloudwatch": [
    "setuptools"
  ],
  "mypy-boto3-codeartifact": [
    "setuptools"
  ],
  "mypy-boto3-codebuild": [
    "setuptools"
  ],
  "mypy-boto3-codecatalyst": [
    "setuptools"
  ],
  "mypy-boto3-codecommit": [
    "setuptools"
  ],
  "mypy-boto3-codedeploy": [
    "setuptools"
  ],
  "mypy-boto3-codeguru-reviewer": [
    "setuptools"
  ],
  "mypy-boto3-codeguru-security": [
    "setuptools"
  ],
  "mypy-boto3-codeguruprofiler": [
    "setuptools"
  ],
  "mypy-boto3-codepipeline": [
    "setuptools"
  ],
  "mypy-boto3-codestar": [
    "setuptools"
  ],
  "mypy-boto3-codestar-connections": [
    "setuptools"
  ],
  "mypy-boto3-codestar-notifications": [
    "setuptools"
  ],
  "mypy-boto3-cognito": [
    "setuptools"
  ],
  "mypy-boto3-cognito-identity": [
    "setuptools"
  ],
  "mypy-boto3-cognito-idp": [
    "setuptools"
  ],
  "mypy-boto3-cognito-sync": [
    "setuptools"
  ],
  "mypy-boto3-comprehend": [
    "setuptools"
  ],
  "mypy-boto3-comprehendmedical": [
    "setuptools"
  ],
  "mypy-boto3-compute-optimizer": [
    "setuptools"
  ],
  "mypy-boto3-config": [
    "setuptools"
  ],
  "mypy-boto3-connect": [
    "setuptools"
  ],
  "mypy-boto3-connect-contact-lens": [
    "setuptools"
  ],
  "mypy-boto3-connectcampaigns": [
    "setuptools"
  ],
  "mypy-boto3-connectcases": [
    "setuptools"
  ],
  "mypy-boto3-connectparticipant": [
    "setuptools"
  ],
  "mypy-boto3-controltower": [
    "setuptools"
  ],
  "mypy-boto3-cur": [
    "setuptools"
  ],
  "mypy-boto3-customer-profiles": [
    "setuptools"
  ],
  "mypy-boto3-databrew": [
    "setuptools"
  ],
  "mypy-boto3-dataexchange": [
    "setuptools"
  ],
  "mypy-boto3-datapipeline": [
    "setuptools"
  ],
  "mypy-boto3-datasync": [
    "setuptools"
  ],
  "mypy-boto3-dax": [
    "setuptools"
  ],
  "mypy-boto3-detective": [
    "setuptools"
  ],
  "mypy-boto3-devicefarm": [
    "setuptools"
  ],
  "mypy-boto3-devops-guru": [
    "setuptools"
  ],
  "mypy-boto3-directconnect": [
    "setuptools"
  ],
  "mypy-boto3-discovery": [
    "setuptools"
  ],
  "mypy-boto3-dlm": [
    "setuptools"
  ],
  "mypy-boto3-dms": [
    "setuptools"
  ],
  "mypy-boto3-docdb": [
    "setuptools"
  ],
  "mypy-boto3-docdb-elastic": [
    "setuptools"
  ],
  "mypy-boto3-drs": [
    "setuptools"
  ],
  "mypy-boto3-ds": [
    "setuptools"
  ],
  "mypy-boto3-dynamodb": [
    "setuptools"
  ],
  "mypy-boto3-dynamodbstreams": [
    "setuptools"
  ],
  "mypy-boto3-ebs": [
    "setuptools"
  ],
  "mypy-boto3-ec2": [
    "setuptools"
  ],
  "mypy-boto3-ec2-instance-connect": [
    "setuptools"
  ],
  "mypy-boto3-ecr": [
    "setuptools"
  ],
  "mypy-boto3-ecr-public": [
    "setuptools"
  ],
  "mypy-boto3-ecs": [
    "setuptools"
  ],
  "mypy-boto3-efs": [
    "setuptools"
  ],
  "mypy-boto3-eks": [
    "setuptools"
  ],
  "mypy-boto3-elastic-inference": [
    "setuptools"
  ],
  "mypy-boto3-elasticache": [
    "setuptools"
  ],
  "mypy-boto3-elasticbeanstalk": [
    "setuptools"
  ],
  "mypy-boto3-elastictranscoder": [
    "setuptools"
  ],
  "mypy-boto3-elb": [
    "setuptools"
  ],
  "mypy-boto3-elbv2": [
    "setuptools"
  ],
  "mypy-boto3-emr": [
    "setuptools"
  ],
  "mypy-boto3-emr-containers": [
    "setuptools"
  ],
  "mypy-boto3-emr-serverless": [
    "setuptools"
  ],
  "mypy-boto3-entityresolution": [
    "setuptools"
  ],
  "mypy-boto3-es": [
    "setuptools"
  ],
  "mypy-boto3-events": [
    "setuptools"
  ],
  "mypy-boto3-evidently": [
    "setuptools"
  ],
  "mypy-boto3-finspace": [
    "setuptools"
  ],
  "mypy-boto3-finspace-data": [
    "setuptools"
  ],
  "mypy-boto3-firehose": [
    "setuptools"
  ],
  "mypy-boto3-fis": [
    "setuptools"
  ],
  "mypy-boto3-fms": [
    "setuptools"
  ],
  "mypy-boto3-forecast": [
    "setuptools"
  ],
  "mypy-boto3-forecastquery": [
    "setuptools"
  ],
  "mypy-boto3-frauddetector": [
    "setuptools"
  ],
  "mypy-boto3-fsx": [
    "setuptools"
  ],
  "mypy-boto3-gamelift": [
    "setuptools"
  ],
  "mypy-boto3-gamesparks": [
    "setuptools"
  ],
  "mypy-boto3-glacier": [
    "setuptools"
  ],
  "mypy-boto3-globalaccelerator": [
    "setuptools"
  ],
  "mypy-boto3-glue": [
    "setuptools"
  ],
  "mypy-boto3-grafana": [
    "setuptools"
  ],
  "mypy-boto3-greengrass": [
    "setuptools"
  ],
  "mypy-boto3-greengrassv2": [
    "setuptools"
  ],
  "mypy-boto3-groundstation": [
    "setuptools"
  ],
  "mypy-boto3-guardduty": [
    "setuptools"
  ],
  "mypy-boto3-health": [
    "setuptools"
  ],
  "mypy-boto3-healthlake": [
    "setuptools"
  ],
  "mypy-boto3-honeycode": [
    "setuptools"
  ],
  "mypy-boto3-iam": [
    "setuptools"
  ],
  "mypy-boto3-identitystore": [
    "setuptools"
  ],
  "mypy-boto3-imagebuilder": [
    "setuptools"
  ],
  "mypy-boto3-importexport": [
    "setuptools"
  ],
  "mypy-boto3-inspector": [
    "setuptools"
  ],
  "mypy-boto3-inspector2": [
    "setuptools"
  ],
  "mypy-boto3-internetmonitor": [
    "setuptools"
  ],
  "mypy-boto3-iot": [
    "setuptools"
  ],
  "mypy-boto3-iot-data": [
    "setuptools"
  ],
  "mypy-boto3-iot-jobs-data": [
    "setuptools"
  ],
  "mypy-boto3-iot-roborunner": [
    "setuptools"
  ],
  "mypy-boto3-iot1click-devices": [
    "setuptools"
  ],
  "mypy-boto3-iot1click-projects": [
    "setuptools"
  ],
  "mypy-boto3-iotanalytics": [
    "setuptools"
  ],
  "mypy-boto3-iotdeviceadvisor": [
    "setuptools"
  ],
  "mypy-boto3-iotevents": [
    "setuptools"
  ],
  "mypy-boto3-iotevents-data": [
    "setuptools"
  ],
  "mypy-boto3-iotfleethub": [
    "setuptools"
  ],
  "mypy-boto3-iotfleetwise": [
    "setuptools"
  ],
  "mypy-boto3-iotsecuretunneling": [
    "setuptools"
  ],
  "mypy-boto3-iotsitewise": [
    "setuptools"
  ],
  "mypy-boto3-iotthingsgraph": [
    "setuptools"
  ],
  "mypy-boto3-iottwinmaker": [
    "setuptools"
  ],
  "mypy-boto3-iotwireless": [
    "setuptools"
  ],
  "mypy-boto3-ivs": [
    "setuptools"
  ],
  "mypy-boto3-ivs-realtime": [
    "setuptools"
  ],
  "mypy-boto3-ivschat": [
    "setuptools"
  ],
  "mypy-boto3-kafka": [
    "setuptools"
  ],
  "mypy-boto3-kafkaconnect": [
    "setuptools"
  ],
  "mypy-boto3-kendra": [
    "setuptools"
  ],
  "mypy-boto3-kendra-ranking": [
    "setuptools"
  ],
  "mypy-boto3-keyspaces": [
    "setuptools"
  ],
  "mypy-boto3-kinesis": [
    "setuptools"
  ],
  "mypy-boto3-kinesis-video-archived-media": [
    "setuptools"
  ],
  "mypy-boto3-kinesis-video-media": [
    "setuptools"
  ],
  "mypy-boto3-kinesis-video-signaling": [
    "setuptools"
  ],
  "mypy-boto3-kinesis-video-webrtc-storage": [
    "setuptools"
  ],
  "mypy-boto3-kinesisanalytics": [
    "setuptools"
  ],
  "mypy-boto3-kinesisanalyticsv2": [
    "setuptools"
  ],
  "mypy-boto3-kinesisvideo": [
    "setuptools"
  ],
  "mypy-boto3-kms": [
    "setuptools"
  ],
  "mypy-boto3-lakeformation": [
    "setuptools"
  ],
  "mypy-boto3-lambda": [
    "setuptools"
  ],
  "mypy-boto3-lex-models": [
    "setuptools"
  ],
  "mypy-boto3-lex-runtime": [
    "setuptools"
  ],
  "mypy-boto3-lexv2-models": [
    "setuptools"
  ],
  "mypy-boto3-lexv2-runtime": [
    "setuptools"
  ],
  "mypy-boto3-license-manager": [
    "setuptools"
  ],
  "mypy-boto3-license-manager-linux-subscriptions": [
    "setuptools"
  ],
  "mypy-boto3-license-manager-user-subscriptions": [
    "setuptools"
  ],
  "mypy-boto3-lightsail": [
    "setuptools"
  ],
  "mypy-boto3-location": [
    "setuptools"
  ],
  "mypy-boto3-logs": [
    "setuptools"
  ],
  "mypy-boto3-lookoutequipment": [
    "setuptools"
  ],
  "mypy-boto3-lookoutmetrics": [
    "setuptools"
  ],
  "mypy-boto3-lookoutvision": [
    "setuptools"
  ],
  "mypy-boto3-m2": [
    "setuptools"
  ],
  "mypy-boto3-machinelearning": [
    "setuptools"
  ],
  "mypy-boto3-macie": [
    "setuptools"
  ],
  "mypy-boto3-macie2": [
    "setuptools"
  ],
  "mypy-boto3-managedblockchain": [
    "setuptools"
  ],
  "mypy-boto3-managedblockchain-query": [
    "setuptools"
  ],
  "mypy-boto3-marketplace-catalog": [
    "setuptools"
  ],
  "mypy-boto3-marketplace-entitlement": [
    "setuptools"
  ],
  "mypy-boto3-marketplacecommerceanalytics": [
    "setuptools"
  ],
  "mypy-boto3-mediaconnect": [
    "setuptools"
  ],
  "mypy-boto3-mediaconvert": [
    "setuptools"
  ],
  "mypy-boto3-medialive": [
    "setuptools"
  ],
  "mypy-boto3-mediapackage": [
    "setuptools"
  ],
  "mypy-boto3-mediapackage-vod": [
    "setuptools"
  ],
  "mypy-boto3-mediapackagev2": [
    "setuptools"
  ],
  "mypy-boto3-mediastore": [
    "setuptools"
  ],
  "mypy-boto3-mediastore-data": [
    "setuptools"
  ],
  "mypy-boto3-mediatailor": [
    "setuptools"
  ],
  "mypy-boto3-medical-imaging": [
    "setuptools"
  ],
  "mypy-boto3-memorydb": [
    "setuptools"
  ],
  "mypy-boto3-meteringmarketplace": [
    "setuptools"
  ],
  "mypy-boto3-mgh": [
    "setuptools"
  ],
  "mypy-boto3-mgn": [
    "setuptools"
  ],
  "mypy-boto3-migration-hub-refactor-spaces": [
    "setuptools"
  ],
  "mypy-boto3-migrationhub-config": [
    "setuptools"
  ],
  "mypy-boto3-migrationhuborchestrator": [
    "setuptools"
  ],
  "mypy-boto3-migrationhubstrategy": [
    "setuptools"
  ],
  "mypy-boto3-mobile": [
    "setuptools"
  ],
  "mypy-boto3-mq": [
    "setuptools"
  ],
  "mypy-boto3-mturk": [
    "setuptools"
  ],
  "mypy-boto3-mwaa": [
    "setuptools"
  ],
  "mypy-boto3-neptune": [
    "setuptools"
  ],
  "mypy-boto3-neptunedata": [
    "setuptools"
  ],
  "mypy-boto3-network-firewall": [
    "setuptools"
  ],
  "mypy-boto3-networkmanager": [
    "setuptools"
  ],
  "mypy-boto3-nimble": [
    "setuptools"
  ],
  "mypy-boto3-oam": [
    "setuptools"
  ],
  "mypy-boto3-omics": [
    "setuptools"
  ],
  "mypy-boto3-opensearch": [
    "setuptools"
  ],
  "mypy-boto3-opensearchserverless": [
    "setuptools"
  ],
  "mypy-boto3-opsworks": [
    "setuptools"
  ],
  "mypy-boto3-opsworkscm": [
    "setuptools"
  ],
  "mypy-boto3-organizations": [
    "setuptools"
  ],
  "mypy-boto3-osis": [
    "setuptools"
  ],
  "mypy-boto3-outposts": [
    "setuptools"
  ],
  "mypy-boto3-panorama": [
    "setuptools"
  ],
  "mypy-boto3-payment-cryptography": [
    "setuptools"
  ],
  "mypy-boto3-payment-cryptography-data": [
    "setuptools"
  ],
  "mypy-boto3-pca-connector-ad": [
    "setuptools"
  ],
  "mypy-boto3-personalize": [
    "setuptools"
  ],
  "mypy-boto3-personalize-events": [
    "setuptools"
  ],
  "mypy-boto3-personalize-runtime": [
    "setuptools"
  ],
  "mypy-boto3-pi": [
    "setuptools"
  ],
  "mypy-boto3-pinpoint": [
    "setuptools"
  ],
  "mypy-boto3-pinpoint-email": [
    "setuptools"
  ],
  "mypy-boto3-pinpoint-sms-voice": [
    "setuptools"
  ],
  "mypy-boto3-pinpoint-sms-voice-v2": [
    "setuptools"
  ],
  "mypy-boto3-pipes": [
    "setuptools"
  ],
  "mypy-boto3-polly": [
    "setuptools"
  ],
  "mypy-boto3-pricing": [
    "setuptools"
  ],
  "mypy-boto3-privatenetworks": [
    "setuptools"
  ],
  "mypy-boto3-proton": [
    "setuptools"
  ],
  "mypy-boto3-qldb": [
    "setuptools"
  ],
  "mypy-boto3-qldb-session": [
    "setuptools"
  ],
  "mypy-boto3-quicksight": [
    "setuptools"
  ],
  "mypy-boto3-ram": [
    "setuptools"
  ],
  "mypy-boto3-rbin": [
    "setuptools"
  ],
  "mypy-boto3-rds": [
    "setuptools"
  ],
  "mypy-boto3-rds-data": [
    "setuptools"
  ],
  "mypy-boto3-redshift": [
    "setuptools"
  ],
  "mypy-boto3-redshift-data": [
    "setuptools"
  ],
  "mypy-boto3-redshift-serverless": [
    "setuptools"
  ],
  "mypy-boto3-rekognition": [
    "setuptools"
  ],
  "mypy-boto3-resiliencehub": [
    "setuptools"
  ],
  "mypy-boto3-resource-explorer-2": [
    "setuptools"
  ],
  "mypy-boto3-resource-groups": [
    "setuptools"
  ],
  "mypy-boto3-resourcegroupstaggingapi": [
    "setuptools"
  ],
  "mypy-boto3-robomaker": [
    "setuptools"
  ],
  "mypy-boto3-rolesanywhere": [
    "setuptools"
  ],
  "mypy-boto3-route53": [
    "setuptools"
  ],
  "mypy-boto3-route53-recovery-cluster": [
    "setuptools"
  ],
  "mypy-boto3-route53-recovery-control-config": [
    "setuptools"
  ],
  "mypy-boto3-route53-recovery-readiness": [
    "setuptools"
  ],
  "mypy-boto3-route53domains": [
    "setuptools"
  ],
  "mypy-boto3-route53resolver": [
    "setuptools"
  ],
  "mypy-boto3-rum": [
    "setuptools"
  ],
  "mypy-boto3-s3": [
    "setuptools"
  ],
  "mypy-boto3-s3control": [
    "setuptools"
  ],
  "mypy-boto3-s3outposts": [
    "setuptools"
  ],
  "mypy-boto3-sagemaker": [
    "setuptools"
  ],
  "mypy-boto3-sagemaker-a2i-runtime": [
    "setuptools"
  ],
  "mypy-boto3-sagemaker-edge": [
    "setuptools"
  ],
  "mypy-boto3-sagemaker-featurestore-runtime": [
    "setuptools"
  ],
  "mypy-boto3-sagemaker-geospatial": [
    "setuptools"
  ],
  "mypy-boto3-sagemaker-metrics": [
    "setuptools"
  ],
  "mypy-boto3-sagemaker-runtime": [
    "setuptools"
  ],
  "mypy-boto3-savingsplans": [
    "setuptools"
  ],
  "mypy-boto3-scheduler": [
    "setuptools"
  ],
  "mypy-boto3-schemas": [
    "setuptools"
  ],
  "mypy-boto3-sdb": [
    "setuptools"
  ],
  "mypy-boto3-secretsmanager": [
    "setuptools"
  ],
  "mypy-boto3-securityhub": [
    "setuptools"
  ],
  "mypy-boto3-securitylake": [
    "setuptools"
  ],
  "mypy-boto3-serverlessrepo": [
    "setuptools"
  ],
  "mypy-boto3-service-quotas": [
    "setuptools"
  ],
  "mypy-boto3-servicecatalog": [
    "setuptools"
  ],
  "mypy-boto3-servicecatalog-appregistry": [
    "setuptools"
  ],
  "mypy-boto3-servicediscovery": [
    "setuptools"
  ],
  "mypy-boto3-ses": [
    "setuptools"
  ],
  "mypy-boto3-sesv2": [
    "setuptools"
  ],
  "mypy-boto3-shield": [
    "setuptools"
  ],
  "mypy-boto3-signer": [
    "setuptools"
  ],
  "mypy-boto3-simspaceweaver": [
    "setuptools"
  ],
  "mypy-boto3-sms": [
    "setuptools"
  ],
  "mypy-boto3-sms-voice": [
    "setuptools"
  ],
  "mypy-boto3-snow-device-management": [
    "setuptools"
  ],
  "mypy-boto3-snowball": [
    "setuptools"
  ],
  "mypy-boto3-sns": [
    "setuptools"
  ],
  "mypy-boto3-sqs": [
    "setuptools"
  ],
  "mypy-boto3-ssm": [
    "setuptools"
  ],
  "mypy-boto3-ssm-contacts": [
    "setuptools"
  ],
  "mypy-boto3-ssm-incidents": [
    "setuptools"
  ],
  "mypy-boto3-ssm-sap": [
    "setuptools"
  ],
  "mypy-boto3-sso": [
    "setuptools"
  ],
  "mypy-boto3-sso-admin": [
    "setuptools"
  ],
  "mypy-boto3-sso-oidc": [
    "setuptools"
  ],
  "mypy-boto3-stepfunctions": [
    "setuptools"
  ],
  "mypy-boto3-storagegateway": [
    "setuptools"
  ],
  "mypy-boto3-sts": [
    "setuptools"
  ],
  "mypy-boto3-support": [
    "setuptools"
  ],
  "mypy-boto3-support-app": [
    "setuptools"
  ],
  "mypy-boto3-swf": [
    "setuptools"
  ],
  "mypy-boto3-synthetics": [
    "setuptools"
  ],
  "mypy-boto3-textract": [
    "setuptools"
  ],
  "mypy-boto3-timestream-query": [
    "setuptools"
  ],
  "mypy-boto3-timestream-write": [
    "setuptools"
  ],
  "mypy-boto3-tnb": [
    "setuptools"
  ],
  "mypy-boto3-transcribe": [
    "setuptools"
  ],
  "mypy-boto3-transfer": [
    "setuptools"
  ],
  "mypy-boto3-translate": [
    "setuptools"
  ],
  "mypy-boto3-verifiedpermissions": [
    "setuptools"
  ],
  "mypy-boto3-voice-id": [
    "setuptools"
  ],
  "mypy-boto3-vpc-lattice": [
    "setuptools"
  ],
  "mypy-boto3-waf": [
    "setuptools"
  ],
  "mypy-boto3-waf-regional": [
    "setuptools"
  ],
  "mypy-boto3-wafv2": [
    "setuptools"
  ],
  "mypy-boto3-wellarchitected": [
    "setuptools"
  ],
  "mypy-boto3-wisdom": [
    "setuptools"
  ],
  "mypy-boto3-workdocs": [
    "setuptools"
  ],
  "mypy-boto3-worklink": [
    "setuptools"
  ],
  "mypy-boto3-workmail": [
    "setuptools"
  ],
  "mypy-boto3-workmailmessageflow": [
    "setuptools"
  ],
  "mypy-boto3-workspaces": [
    "setuptools"
  ],
  "mypy-boto3-workspaces-web": [
    "setuptools"
  ],
  "mypy-boto3-xray": [
    "setuptools"
  ],
  "mypy-extensions": [
    "setuptools"
  ],
  "mypy-protobuf": [
    "setuptools"
  ],
  "mysql-connector": [
    "setuptools"
  ],
  "mysqlclient": [
    "setuptools"
  ],
  "myst-docutils": [
    "flit-core",
    "setuptools"
  ],
  "myst-nb": [
    "flit-core",
    "setuptools"
  ],
  "myst-parser": [
    "flit-core",
    "setuptools"
  ],
  "myuplink": [
    "setuptools"
  ],
  "nad-receiver": [
    "setuptools"
  ],
  "nagiosplugin": [
    "setuptools"
  ],
  "naked": [
    "setuptools"
  ],
  "name-that-hash": [
    "poetry-core",
    "setuptools"
  ],
  "namedlist": [
    "setuptools"
  ],
  "nameko": [
    "setuptools"
  ],
  "nameparser": [
    "setuptools"
  ],
  "names": [
    "setuptools"
  ],
  "nampa": [
    "setuptools"
  ],
  "nanobind": [
    "setuptools"
  ],
  "nanoid": [
    "setuptools"
  ],
  "nanoleaf": [
    "setuptools"
  ],
  "nanomsg-python": [
    "setuptools"
  ],
  "nanotime": [
    "setuptools"
  ],
  "napalm": [
    "setuptools"
  ],
  "napalm-hp-procurve": [
    "setuptools"
  ],
  "napari": [
    "setuptools",
    "setuptools-scm"
  ],
  "napari-console": [
    "setuptools",
    "setuptools-scm"
  ],
  "napari-npe2": [
    "hatch-vcs",
    "hatchling",
    "setuptools",
    "setuptools-scm"
  ],
  "napari-plugin-engine": [
    "setuptools",
    "setuptools-scm"
  ],
  "napari-svg": [
    "setuptools",
    "setuptools-scm"
  ],
  "nats-py": [
    "setuptools"
  ],
  "nats-python": [
    "poetry-core",
    "setuptools"
  ],
  "natsort": [
    "setuptools"
  ],
  "naturalsort": [
    "setuptools"
  ],
  "nbclassic": [
    "jupyter-packaging",
    "setuptools"
  ],
  "nbclient": [
    "setuptools",
    {
      "buildSystem": "hatchling",
      "from": "0.7.1"
    }
  ],
  "nbconflux": [
    "setuptools"
  ],
  "nbconvert": [
    {
      "buildSystem": "setuptools",
      "until": "7.0.0"
    },
    {
      "buildSystem": "hatchling",
      "from": "7.0.0"
    }
  ],
  "nbdime": [
    "hatchling",
    "setuptools",
    "setuptools-scm"
  ],
  "nbformat": [
    {
      "buildSystem": "setuptools",
      "until": "5.5.0"
    },
    {
      "buildSystem": "flit-core",
      "from": "5.5.0",
      "until": "5.6.0"
    },
    {
      "buildSystem": "hatch-nodejs-version",
      "from": "5.6.0"
    },
    {
      "buildSystem": "hatchling",
      "from": "5.6.0"
    }
  ],
  "nbmerge": [
    "setuptools"
  ],
  "nbsmoke": [
    "setuptools"
  ],
  "nbsphinx": [
    "setuptools"
  ],
  "nbtlib": [
    "poetry-core"
  ],
  "nbval": [
    "setuptools"
  ],
  "nbxmpp": [
    "setuptools"
  ],
  "ncclient": [
    "setuptools"
  ],
  "nclib": [
    "setuptools"
  ],
  "ndeflib": [
    "setuptools"
  ],
  "ndg-httpsclient": [
    "setuptools"
  ],
  "ndindex": [
    "cython"
  ],
  "ndjson": [
    "setuptools"
  ],
  "ndms2-client": [
    "setuptools"
  ],
  "ndspy": [
    "setuptools"
  ],
  "ndtypes": [
    "setuptools"
  ],
  "nengo": [
    "setuptools"
  ],
  "neo": [
    "setuptools"
  ],
  "neo4j": [
    "setuptools"
  ],
  "neoteroi-mkdocs": [
    "hatchling",
    "setuptools"
  ],
  "nessclient": [
    "setuptools"
  ],
  "nest": [
    "cython"
  ],
  "nest-asyncio": [
    "setuptools",
    "setuptools-scm"
  ],
  "nested-lookup": [
    "setuptools"
  ],
  "nestedtext": [
    "flit-core",
    "setuptools"
  ],
  "net2grid": [
    "poetry-core",
    "setuptools"
  ],
  "netaddr": [
    "setuptools"
  ],
  "netcdf4": [
    "cython",
    "setuptools"
  ],
  "netdata": [
    "poetry-core",
    "setuptools"
  ],
  "netdisco": [
    "setuptools"
  ],
  "nethsm": [
    "flit-core"
  ],
  "netifaces": [
    "setuptools"
  ],
  "netio": [
    "poetry-core",
    "setuptools"
  ],
  "netmap": [
    "setuptools"
  ],
  "netmiko": [
    "poetry-core",
    "setuptools"
  ],
  "nettigo-air-monitor": [
    "setuptools"
  ],
  "netutils": [
    "poetry-core",
    "setuptools"
  ],
  "networkx": [
    "setuptools"
  ],
  "neuronpy": [
    "cython",
    "setuptools"
  ],
  "newick": [
    "setuptools-scm"
  ],
  "newrelic": [
    "setuptools"
  ],
  "newversion": [
    "poetry-core",
    "setuptools"
  ],
  "nexia": [
    "setuptools"
  ],
  "nextcloudmonitor": [
    "setuptools"
  ],
  "nextcord": [
    "setuptools"
  ],
  "nextdns": [
    "setuptools"
  ],
  "nftables": [
    "setuptools"
  ],
  "nghttp2": [
    "cython",
    "setuptools"
  ],
  "niaaml": [
    "poetry-core"
  ],
  "niaarm": [
    "poetry-core",
    "setuptools"
  ],
  "niaclass": [
    "poetry-core"
  ],
  "nianet": [
    "poetry-core"
  ],
  "niapy": [
    "poetry-core",
    "setuptools"
  ],
  "nibabel": [
    "hatch-vcs",
    "hatchling",
    "setuptools"
  ],
  "nibe": [
    "setuptools"
  ],
  "nicegui": [
    "poetry-core"
  ],
  "niko-home-control": [
    "setuptools"
  ],
  "nikola": [
    "setuptools"
  ],
  "nilearn": [
    "hatch-vcs",
    "setuptools"
  ],
  "niluclient": [
    "setuptools"
  ],
  "nimfa": [
    "setuptools"
  ],
  "nine": [
    "setuptools"
  ],
  "ninebot-ble": [
    "setuptools"
  ],
  "ninja": [
    "flit-core",
    "setuptools"
  ],
  "ninja-python": [
    "flit-core",
    "scikit-build"
  ],
  "nipreps-versions": [
    "setuptools-scm"
  ],
  "nipy": [
    "cython",
    "setuptools"
  ],
  "nitime": [
    "cython",
    "setuptools",
    "setuptools-scm"
  ],
  "nitransforms": [
    "setuptools",
    "setuptools-scm"
  ],
  "niworkflows": [
    "hatch-vcs",
    "hatchling"
  ],
  "nix-kernel": [
    "setuptools"
  ],
  "nix-prefetch-github": [
    "setuptools"
  ],
  "nixpkgs": [
    "pbr",
    "setuptools"
  ],
  "nixpkgs-pytools": [
    "setuptools"
  ],
  "nkdfu": [
    "flit-core",
    "setuptools"
  ],
  "nltk": [
    "setuptools"
  ],
  "nmapthon2": [
    "setuptools"
  ],
  "nocasedict": [
    "setuptools"
  ],
  "nocaselist": [
    "setuptools"
  ],
  "node-semver": [
    "setuptools"
  ],
  "nodeenv": [
    "setuptools"
  ],
  "nodepy-runtime": [
    "setuptools"
  ],
  "noise": [
    "setuptools"
  ],
  "noiseprotocol": [
    "setuptools"
  ],
  "nomadnet": [
    "setuptools"
  ],
  "nordigen": [
    "poetry"
  ],
  "norfair": [
    "poetry-core"
  ],
  "normality": [
    "setuptools"
  ],
  "nose": [
    "setuptools"
  ],
  "nose-cov": [
    "setuptools"
  ],
  "nose-cprof": [
    "setuptools"
  ],
  "nose-exclude": [
    "setuptools"
  ],
  "nose-pattern-exclude": [
    "setuptools"
  ],
  "nose-randomly": [
    "setuptools"
  ],
  "nose-timer": [
    "setuptools"
  ],
  "nose-warnings-filters": [
    "setuptools"
  ],
  "nose2": [
    "setuptools"
  ],
  "nosejs": [
    "setuptools"
  ],
  "nosexcover": [
    "setuptools"
  ],
  "notebook": [
    "hatchling",
    "jupyter-packaging",
    "setuptools"
  ],
  "notebook-shim": [
    "jupyter-packaging",
    {
      "buildSystem": "setuptools",
      "until": "0.2.0"
    },
    {
      "buildSystem": "hatchling",
      "from": "0.2.0"
    }
  ],
  "notedown": [
    "setuptools"
  ],
  "notifications-android-tv": [
    "poetry-core"
  ],
  "notifications-python-client": [
    "setuptools"
  ],
  "notify-events": [
    "setuptools"
  ],
  "notify-py": [
    "poetry-core",
    "setuptools"
  ],
  "notify2": [
    "setuptools"
  ],
  "notifymuch": [
    "setuptools"
  ],
  "notion-client": [
    "setuptools"
  ],
  "notmuch": [
    "setuptools"
  ],
  "notmuch2": [
    "setuptools"
  ],
  "nototools": [
    "setuptools",
    "setuptools-scm"
  ],
  "notus-scanner": [
    "poetry-core",
    "setuptools"
  ],
  "nox": [
    "hatchling",
    "setuptools"
  ],
  "nplusone": [
    "setuptools"
  ],
  "npm": [
    "setuptools"
  ],
  "npyscreen": [
    "setuptools"
  ],
  "nr-io-lexer": [
    "poetry"
  ],
  "nr-python-environment": [
    "poetry"
  ],
  "nr-util": [
    "poetry"
  ],
  "nsapi": [
    "setuptools"
  ],
  "ntc-templates": [
    "poetry-core",
    "setuptools"
  ],
  "ntlm-auth": [
    "setuptools"
  ],
  "ntplib": [
    "setuptools"
  ],
  "nuitka": [
    "setuptools"
  ],
  "nulltype": [
    "setuptools"
  ],
  "num2words": [
    "setuptools"
  ],
  "numba": [
    "setuptools"
  ],
  "numba-scipy": [
    "setuptools"
  ],
  "numbawithcuda": [
    "setuptools"
  ],
  "numcodecs": [
    "cython",
    "setuptools",
    "setuptools-scm"
  ],
  "numdifftools": [
    "setuptools"
  ],
  "numericalunits": [
    "setuptools"
  ],
  "numexpr": [
    "setuptools"
  ],
  "numpy": [
    "setuptools",
    {
      "buildSystem": "cython_0",
      "until": "1.26.0"
    },
    {
      "buildSystem": "cython",
      "from": "1.26.0"
    }
  ],
  "numpy-financial": [
    "setuptools"
  ],
  "numpy-stl": [
    "cython",
    "setuptools"
  ],
  "numpydoc": [
    "setuptools"
  ],
  "numpyro": [
    "setuptools"
  ],
  "nunavut": [
    "setuptools"
  ],
  "nutils": [
    "flit-core",
    "setuptools"
  ],
  "nvchecker": [
    "setuptools"
  ],
  "nvdlib": [
    "setuptools"
  ],
  "nvidia-ml-py3": [
    "setuptools",
    "setuptools-scm"
  ],
  "nwdiag": [
    "setuptools"
  ],
  "nxt-python": [
    "poetry-core",
    "setuptools"
  ],
  "oasatelematics": [
    "setuptools"
  ],
  "oath": [
    "setuptools"
  ],
  "oauth": [
    "setuptools"
  ],
  "oauth2": [
    "setuptools"
  ],
  "oauth2client": [
    "setuptools"
  ],
  "oauthenticator": [
    "setuptools"
  ],
  "oauthlib": [
    "setuptools"
  ],
  "objax": [
    "setuptools"
  ],
  "objgraph": [
    "setuptools"
  ],
  "objsize": [
    "setuptools"
  ],
  "obspy": [
    "setuptools"
  ],
  "oca-port": [
    "setuptools",
    "setuptools-scm"
  ],
  "ochre": [
    "poetry-core"
  ],
  "oci": [
    "setuptools"
  ],
  "ocifs": [
    "flit-core",
    "setuptools"
  ],
  "ocrmypdf": [
    "setuptools",
    "setuptools-scm"
  ],
  "od": [
    "setuptools"
  ],
  "odata-query": [
    "poetry-core"
  ],
  "odfpy": [
    "setuptools"
  ],
  "odp-amsterdam": [
    "poetry-core"
  ],
  "oemthermostat": [
    "setuptools",
    "setuptools-scm"
  ],
  "offtrac": [
    "setuptools"
  ],
  "ofxclient": [
    "setuptools"
  ],
  "ofxhome": [
    "setuptools"
  ],
  "ofxparse": [
    "setuptools"
  ],
  "ofxtools": [
    "setuptools"
  ],
  "olefile": [
    "setuptools"
  ],
  "oletools": [
    "setuptools"
  ],
  "ollama": [
    "poetry-core"
  ],
  "omegaconf": [
    "setuptools"
  ],
  "omemo-dr": [
    "setuptools"
  ],
  "omnikinverter": [
    "poetry-core",
    "setuptools"
  ],
  "omnilogic": [
    "setuptools"
  ],
  "ondilo": [
    "setuptools"
  ],
  "onetimepad": [
    "setuptools"
  ],
  "onetimepass": [
    "setuptools"
  ],
  "onigurumacffi": [
    "setuptools"
  ],
  "onkyo-eiscp": [
    "setuptools"
  ],
  "online-judge-api-client": [
    "setuptools"
  ],
  "online-judge-tools": [
    "setuptools"
  ],
  "onlykey-solo-python": [
    "setuptools"
  ],
  "onnx": [
    "setuptools"
  ],
  "onvif-zeep": [
    "setuptools"
  ],
  "onvif-zeep-async": [
    "setuptools"
  ],
  "oocsi": [
    "setuptools"
  ],
  "open-clip-torch": [
    "setuptools"
  ],
  "open-garage": [
    "setuptools"
  ],
  "open-interpreter": [
    "poetry-core",
    "setuptools"
  ],
  "open-meteo": [
    "poetry-core",
    "setuptools"
  ],
  "openai": [
    {
      "buildSystem": "setuptools",
      "until": "1.0.0"
    },
    {
      "buildSystem": "hatchling",
      "from": "1.0.0"
    }
  ],
  "openai-triton": [
    "setuptools"
  ],
  "openai-triton-cuda": [
    "setuptools"
  ],
  "openai-triton-no-cuda": [
    "setuptools"
  ],
  "openai-whisper": [
    "setuptools"
  ],
  "openaiauth": [
    "setuptools"
  ],
  "openant": [
    "setuptools"
  ],
  "openapi-codec": [
    "setuptools"
  ],
  "openapi-core": [
    "poetry-core",
    "setuptools"
  ],
  "openapi-python-client": [
    "poetry-core"
  ],
  "openapi-schema-pydantic": [
    "setuptools"
  ],
  "openapi-schema-validator": [
    "poetry-core",
    "setuptools"
  ],
  "openapi-spec-validator": [
    "poetry-core",
    "setuptools"
  ],
  "openapi3": [
    "setuptools"
  ],
  "openbabel-bindings": [
    "setuptools"
  ],
  "opencensus": [
    "setuptools"
  ],
  "opencensus-context": [
    "setuptools"
  ],
  "opencensus-ext-azure": [
    "setuptools"
  ],
  "opencv-contrib-python": [
    "scikit-build",
    "setuptools"
  ],
  "opencv-python": [
    "cmake",
    "pip",
    "scikit-build",
    "setuptools"
  ],
  "opencv-python-headless": [
    "cmake",
    "pip",
    "scikit-build",
    "setuptools"
  ],
  "opencv4": [
    "setuptools"
  ],
  "openerz-api": [
    "setuptools"
  ],
  "openevsewifi": [
    "poetry-core",
    "setuptools"
  ],
  "openhomedevice": [
    "setuptools"
  ],
  "openidc-client": [
    "setuptools"
  ],
  "openllm": [
    "hatch-vcs",
    "hatchling"
  ],
  "openllm-client": [
    "hatch-vcs",
    "hatchling"
  ],
  "openllm-core": [
    "hatch-vcs",
    "hatchling"
  ],
  "openmm": [
    "cython",
    "setuptools"
  ],
  "openpaperwork-core": [
    "setuptools",
    "setuptools-scm"
  ],
  "openpaperwork-gtk": [
    "setuptools",
    "setuptools-scm"
  ],
  "openpyxl": [
    "setuptools"
  ],
  "openrazer": [
    "setuptools"
  ],
  "openrazer-daemon": [
    "setuptools"
  ],
  "openrgb-python": [
    "setuptools"
  ],
  "openrouteservice": [
    "setuptools"
  ],
  "opensearch-py": [
    "setuptools"
  ],
  "opensensemap-api": [
    "setuptools"
  ],
  "opensfm": [
    "setuptools"
  ],
  "openshift": [
    "setuptools"
  ],
  "opensimplex": [
    "setuptools"
  ],
  "openstackdocstheme": [
    "pbr",
    "setuptools"
  ],
  "openstacksdk": [
    "pbr",
    "setuptools"
  ],
  "openstep-plist": [
    "cython",
    "setuptools",
    "setuptools-scm"
  ],
  "opentelemetry-api": [
    {
      "buildSystem": "setuptools",
      "until": "1.13.0"
    },
    {
      "buildSystem": "hatchling",
      "from": "1.13.0"
    }
  ],
  "opentelemetry-distro": [
    {
      "buildSystem": "setuptools",
      "until": "0.34b0"
    },
    {
      "buildSystem": "hatchling",
      "from": "0.34b0"
    }
  ],
  "opentelemetry-exporter-jaeger-proto-grpc": [
    {
      "buildSystem": "setuptools",
      "until": "1.13.0"
    },
    {
      "buildSystem": "hatchling",
      "from": "1.13.0"
    }
  ],
  "opentelemetry-exporter-jaeger-thrift": [
    {
      "buildSystem": "setuptools",
      "until": "1.13.0"
    },
    {
      "buildSystem": "hatchling",
      "from": "1.13.0"
    }
  ],
  "opentelemetry-exporter-otlp": [
    {
      "buildSystem": "setuptools",
      "until": "1.13.0"
    },
    {
      "buildSystem": "hatchling",
      "from": "1.13.0"
    }
  ],
  "opentelemetry-exporter-otlp-proto-common": [
    {
      "buildSystem": "setuptools",
      "until": "1.13.0"
    },
    {
      "buildSystem": "hatchling",
      "from": "1.13.0"
    }
  ],
  "opentelemetry-exporter-otlp-proto-grpc": [
    {
      "buildSystem": "setuptools",
      "until": "1.13.0"
    },
    {
      "buildSystem": "hatchling",
      "from": "1.13.0"
    }
  ],
  "opentelemetry-exporter-otlp-proto-http": [
    {
      "buildSystem": "setuptools",
      "until": "0.34b0"
    },
    {
      "buildSystem": "hatchling",
      "from": "0.34b0"
    }
  ],
  "opentelemetry-exporter-prometheus": [
    "hatchling"
  ],
  "opentelemetry-instrumentation": [
    {
      "buildSystem": "setuptools",
      "until": "0.34b0"
    },
    {
      "buildSystem": "hatchling",
      "from": "0.34b0"
    }
  ],
  "opentelemetry-instrumentation-aiohttp-client": [
    "hatchling"
  ],
  "opentelemetry-instrumentation-asgi": [
    {
      "buildSystem": "setuptools",
      "until": "0.34b0"
    },
    {
      "buildSystem": "hatchling",
      "from": "0.34b0"
    }
  ],
  "opentelemetry-instrumentation-asyncpg": [
    {
      "buildSystem": "setuptools",
      "until": "0.34b0"
    },
    {
      "buildSystem": "hatchling",
      "from": "0.34b0"
    }
  ],
  "opentelemetry-instrumentation-django": [
    "hatchling"
  ],
  "opentelemetry-instrumentation-fastapi": [
    {
      "buildSystem": "setuptools",
      "until": "0.34b0"
    },
    {
      "buildSystem": "hatchling",
      "from": "0.34b0"
    }
  ],
  "opentelemetry-instrumentation-flask": [
    "hatchling"
  ],
  "opentelemetry-instrumentation-grpc": [
    "hatchling"
  ],
  "opentelemetry-instrumentation-httpx": [
    {
      "buildSystem": "setuptools",
      "until": "0.34b0"
    },
    {
      "buildSystem": "hatchling",
      "from": "0.34b0"
    }
  ],
  "opentelemetry-instrumentation-logging": [
    {
      "buildSystem": "setuptools",
      "until": "0.34b0"
    },
    {
      "buildSystem": "hatchling",
      "from": "0.34b0"
    }
  ],
  "opentelemetry-instrumentation-sqlalchemy": [
    {
      "buildSystem": "setuptools",
      "until": "0.34b0"
    },
    {
      "buildSystem": "hatchling",
      "from": "0.34b0"
    }
  ],
  "opentelemetry-instrumentation-wsgi": [
    "hatchling"
  ],
  "opentelemetry-proto": [
    {
      "buildSystem": "setuptools",
      "until": "1.13.0"
    },
    {
      "buildSystem": "hatchling",
      "from": "1.13.0"
    }
  ],
  "opentelemetry-sdk": [
    {
      "buildSystem": "setuptools",
      "until": "1.13.0"
    },
    {
      "buildSystem": "hatchling",
      "from": "1.13.0"
    }
  ],
  "opentelemetry-semantic-conventions": [
    {
      "buildSystem": "setuptools",
      "until": "0.34b0"
    },
    {
      "buildSystem": "hatchling",
      "from": "0.33b0"
    }
  ],
  "opentelemetry-test-utils": [
    "hatchling"
  ],
  "opentelemetry-util-http": [
    {
      "buildSystem": "setuptools",
      "until": "0.34b0"
    },
    {
      "buildSystem": "hatchling",
      "from": "0.33b0"
    }
  ],
  "opentimestamps": [
    "setuptools"
  ],
  "opentracing": [
    "setuptools"
  ],
  "opentsne": [
    "cython",
    "setuptools"
  ],
  "openusd": [
    "setuptools"
  ],
  "openvino": [
    "cython"
  ],
  "openwebifpy": [
    "setuptools"
  ],
  "openwrt-luci-rpc": [
    "setuptools"
  ],
  "openwrt-ubus-rpc": [
    "setuptools"
  ],
  "opower": [
    "setuptools"
  ],
  "opsdroid-get-image-size": [
    "setuptools"
  ],
  "opt-einsum": [
    "setuptools"
  ],
  "optax": [
    "flit-core",
    "setuptools"
  ],
  "option": [
    "poetry-core"
  ],
  "optional-django": [
    "setuptools"
  ],
  "optuna": [
    "setuptools"
  ],
  "opuslib": [
    "setuptools"
  ],
  "oracledb": [
    "cython",
    "setuptools"
  ],
  "oralb-ble": [
    "poetry-core"
  ],
  "orange3": [
    "cython",
    "setuptools"
  ],
  "oras": [
    "setuptools"
  ],
  "orbax-checkpoint": [
    "flit-core"
  ],
  "ordered-set": [
    "flit-core",
    "setuptools"
  ],
  "orderedmultidict": [
    "setuptools"
  ],
  "orgparse": [
    "setuptools",
    "setuptools-scm"
  ],
  "orjson": [
    "setuptools"
  ],
  "orm": [
    "setuptools"
  ],
  "ormar": [
    "poetry-core",
    "setuptools"
  ],
  "ortools": [
    "setuptools"
  ],
  "orvibo": [
    "setuptools"
  ],
  "os-service-types": [
    "pbr",
    "setuptools"
  ],
  "osc": [
    "setuptools"
  ],
  "osc-diagram": [
    "setuptools"
  ],
  "osc-lib": [
    "pbr",
    "setuptools"
  ],
  "osc-sdk-python": [
    "setuptools"
  ],
  "oschmod": [
    "setuptools"
  ],
  "oscpy": [
    "setuptools"
  ],
  "oscrypto": [
    "setuptools"
  ],
  "oscscreen": [
    "setuptools"
  ],
  "oset": [
    "setuptools"
  ],
  "oslo-concurrency": [
    "pbr",
    "setuptools"
  ],
  "oslo-config": [
    "pbr",
    "setuptools"
  ],
  "oslo-context": [
    "pbr",
    "setuptools"
  ],
  "oslo-db": [
    "pbr",
    "setuptools"
  ],
  "oslo-i18n": [
    "pbr",
    "setuptools"
  ],
  "oslo-log": [
    "pbr",
    "setuptools"
  ],
  "oslo-serialization": [
    "pbr",
    "setuptools"
  ],
  "oslo-utils": [
    "pbr",
    "setuptools"
  ],
  "oslotest": [
    "pbr",
    "setuptools"
  ],
  "osmnx": [
    "hatchling",
    "setuptools"
  ],
  "osmpythontools": [
    "setuptools"
  ],
  "ospd": [
    "setuptools"
  ],
  "osqp": [
    "setuptools",
    "setuptools-scm"
  ],
  "oss2": [
    "setuptools"
  ],
  "ossfs": [
    "setuptools",
    "setuptools-scm"
  ],
  "ots-python": [
    "setuptools-scm"
  ],
  "outcome": [
    "setuptools"
  ],
  "outlines": [
    "setuptools",
    "setuptools-scm"
  ],
  "overly": [
    "setuptools"
  ],
  "overrides": [
    "setuptools"
  ],
  "ovh": [
    "setuptools"
  ],
  "ovmfvartool": [
    "setuptools"
  ],
  "ovoenergy": [
    "setuptools"
  ],
  "owslib": [
    "setuptools"
  ],
  "oyaml": [
    "setuptools"
  ],
  "p1monitor": [
    "poetry-core",
    "setuptools"
  ],
  "pa-ringbuffer": [
    "setuptools"
  ],
  "packageurl-python": [
    "setuptools"
  ],
  "packaging": [
    {
      "buildSystem": "setuptools",
      "until": "20.4"
    },
    {
      "buildSystem": "flit-core",
      "from": "20.4",
      "until": "20.8"
    },
    {
      "buildSystem": "setuptools",
      "from": "20.8",
      "until": "22.0"
    },
    {
      "buildSystem": "flit-core",
      "from": "22.0"
    }
  ],
  "packbits": [
    "setuptools"
  ],
  "packet-python": [
    "setuptools"
  ],
  "pad4pi": [
    "setuptools"
  ],
  "paddle-client": [
    "poetry"
  ],
  "pafy": [
    "setuptools"
  ],
  "pagelabels": [
    "setuptools"
  ],
  "paginate": [
    "setuptools"
  ],
  "paho-mqtt": [
    "setuptools"
  ],
  "palace": [
    "cython_0",
    "setuptools"
  ],
  "palettable": [
    "setuptools"
  ],
  "pallets-sphinx-themes": [
    "setuptools"
  ],
  "pam": [
    "setuptools"
  ],
  "pamela": [
    "setuptools"
  ],
  "pamqp": [
    "setuptools"
  ],
  "panacotta": [
    "setuptools"
  ],
  "panasonic-viera": [
    "setuptools"
  ],
  "pandarrallel": [
    "setuptools"
  ],
  "pandas": [
    "meson-python",
    "oldest-supported-numpy",
    "setuptools",
    {
      "buildSystem": "cython_0",
      "until": "2.2.0"
    },
    {
      "buildSystem": "versioneer",
      "from": "2.0.0"
    },
    {
      "buildSystem": "cython",
      "from": "2.2.0"
    }
  ],
  "pandas-datareader": [
    "setuptools"
  ],
  "pandas-stubs": [
    "poetry-core",
    "setuptools"
  ],
  "pandera": [
    "setuptools"
  ],
  "pandoc-attributes": [
    "setuptools"
  ],
  "pandoc-xnos": [
    "setuptools"
  ],
  "pandocfilters": [
    "setuptools"
  ],
  "panel": [
    "setuptools"
  ],
  "panflute": [
    "setuptools"
  ],
  "panphon": [
    "setuptools"
  ],
  "pao": [
    "setuptools"
  ],
  "papermill": [
    "setuptools"
  ],
  "paperwork-backend": [
    "setuptools",
    "setuptools-scm"
  ],
  "paperwork-shell": [
    "setuptools",
    "setuptools-scm"
  ],
  "papis": [
    "setuptools"
  ],
  "papis-python-rofi": [
    "setuptools"
  ],
  "param": [
    "hatch-vcs",
    "hatchling",
    "setuptools"
  ],
  "parameter-expansion-patched": [
    "setuptools",
    "setuptools-scm"
  ],
  "parameterized": [
    "setuptools"
  ],
  "parametrize-from-file": [
    "flit-core"
  ],
  "paramiko": [
    "setuptools"
  ],
  "paramz": [
    "setuptools"
  ],
  "paranoid-crypto": [
    "setuptools"
  ],
  "parfive": [
    "setuptools",
    "setuptools-scm"
  ],
  "parquet": [
    "setuptools"
  ],
  "parse": [
    "setuptools"
  ],
  "parse-type": [
    "setuptools"
  ],
  "parsedatetime": [
    "setuptools"
  ],
  "parsedmarc": [
    "hatchling",
    "setuptools"
  ],
  "parsel": [
    "setuptools"
  ],
  "parsimonious": [
    "setuptools"
  ],
  "parsita": [
    "poetry"
  ],
  "parsley": [
    "setuptools"
  ],
  "parso": [
    "setuptools"
  ],
  "parsy": [
    "setuptools"
  ],
  "partd": [
    "setuptools"
  ],
  "particle": [
    "hatch-vcs",
    "hatchling",
    "setuptools",
    "setuptools-scm"
  ],
  "parts": [
    "setuptools"
  ],
  "parver": [
    "setuptools"
  ],
  "pasimple": [
    "setuptools"
  ],
  "passlib": [
    "setuptools"
  ],
  "paste": [
    "setuptools"
  ],
  "pastedeploy": [
    "setuptools"
  ],
  "pastel": [
    "poetry-core",
    "setuptools"
  ],
  "pastescript": [
    "setuptools"
  ],
  "patch": [
    "setuptools"
  ],
  "patch-ng": [
    "setuptools"
  ],
  "path": [
    "setuptools",
    "setuptools-scm"
  ],
  "path-and-address": [
    "setuptools"
  ],
  "pathable": [
    "poetry-core",
    "setuptools"
  ],
  "pathlib-abc": [
    "hatchling"
  ],
  "pathlib2": [
    "setuptools"
  ],
  "pathos": [
    "setuptools"
  ],
  "pathpy": [
    "setuptools",
    "setuptools-scm"
  ],
  "pathspec": [
    {
      "buildSystem": "setuptools",
      "until": "0.11.0"
    },
    {
      "buildSystem": "flit-core",
      "from": "0.11.0"
    }
  ],
  "pathtools": [
    "setuptools"
  ],
  "pathvalidate": [
    "setuptools"
  ],
  "pathy": [
    "setuptools"
  ],
  "patiencediff": [
    "setuptools"
  ],
  "patool": [
    "setuptools"
  ],
  "patrowl4py": [
    "setuptools"
  ],
  "patsy": [
    "setuptools"
  ],
  "paver": [
    "setuptools"
  ],
  "paypalrestsdk": [
    "setuptools"
  ],
  "pbkdf2": [
    "setuptools"
  ],
  "pbr": [
    "setuptools"
  ],
  "pc-ble-driver-py": [
    "setuptools"
  ],
  "pcapy-ng": [
    "cython",
    "setuptools"
  ],
  "pcodedmp": [
    "setuptools"
  ],
  "pcpp": [
    "setuptools"
  ],
  "pdb-tools": [
    "setuptools"
  ],
  "pdb2pqr": [
    "setuptools"
  ],
  "pdbfixer": [
    "setuptools"
  ],
  "pdbpp": [
    "setuptools",
    "setuptools-scm"
  ],
  "pdbtools": [
    "setuptools"
  ],
  "pdf2image": [
    "setuptools"
  ],
  "pdfkit": [
    "setuptools"
  ],
  "pdfminer": [
    "setuptools"
  ],
  "pdfminer-six": [
    "setuptools"
  ],
  "pdfposter": [
    "setuptools"
  ],
  "pdfrw": [
    "setuptools"
  ],
  "pdfrw2": [
    "setuptools"
  ],
  "pdftotext": [
    "setuptools"
  ],
  "pdfx": [
    "setuptools"
  ],
  "pdm-backend": [
    "setuptools"
  ],
  "pdm-pep517": [
    "setuptools"
  ],
  "pdoc": [
    "setuptools"
  ],
  "pdoc3": [
    "setuptools",
    "setuptools-scm"
  ],
  "pdunehd": [
    "setuptools"
  ],
  "peaqevcore": [
    "setuptools"
  ],
  "pebble": [
    "setuptools"
  ],
  "pecan": [
    "setuptools"
  ],
  "peco": [
    "setuptools"
  ],
  "peewee": [
    "cython",
    "setuptools"
  ],
  "peewee-migrate": [
    "poetry-core"
  ],
  "pefile": [
    "setuptools",
    "setuptools-scm"
  ],
  "peft": [
    "setuptools"
  ],
  "pegen": [
    "setuptools",
    "setuptools-scm"
  ],
  "pelican": [
    "setuptools"
  ],
  "pem": [
    "hatch-vcs",
    "hatchling",
    "setuptools"
  ],
  "pencompy": [
    "setuptools"
  ],
  "pendulum": [
    "poetry-core",
    "setuptools"
  ],
  "pep257": [
    "poetry-core",
    "setuptools"
  ],
  "pep440": [
    "flit-core",
    "setuptools"
  ],
  "pep440-version-utils": [
    "poetry"
  ],
  "pep517": [
    "flit-core",
    "setuptools"
  ],
  "pep8": [
    "setuptools"
  ],
  "pep8-naming": [
    "setuptools"
  ],
  "peppercorn": [
    "setuptools"
  ],
  "percol": [
    "setuptools"
  ],
  "perfplot": [
    "flit-core"
  ],
  "periodictable": [
    "setuptools"
  ],
  "periodiq": [
    "poetry-core",
    "setuptools"
  ],
  "persim": [
    "setuptools"
  ],
  "persistent": [
    "setuptools"
  ],
  "persisting-theory": [
    "setuptools"
  ],
  "pescea": [
    "setuptools"
  ],
  "petname": [
    "setuptools"
  ],
  "pex": [
    "flit-core",
    "hatchling",
    "setuptools"
  ],
  "pexif": [
    "setuptools"
  ],
  "pexpect": [
    "setuptools"
  ],
  "pfzy": [
    "poetry-core"
  ],
  "pg-activity": [
    "setuptools"
  ],
  "pg8000": [
    "setuptools"
  ],
  "pgcli": [
    "setuptools"
  ],
  "pglast": [
    "setuptools"
  ],
  "pgpdump": [
    "setuptools"
  ],
  "pgpy": [
    "setuptools"
  ],
  "pgsanity": [
    "setuptools"
  ],
  "pgspecial": [
    "setuptools"
  ],
  "phe": [
    "setuptools"
  ],
  "phik": [
    "setuptools"
  ],
  "phone-modem": [
    "setuptools"
  ],
  "phonemizer": [
    "setuptools"
  ],
  "phonenumbers": [
    "setuptools"
  ],
  "phonopy": [
    "setuptools"
  ],
  "phpserialize": [
    "setuptools"
  ],
  "phx-class-registry": [
    "setuptools"
  ],
  "pi1wire": [
    "setuptools"
  ],
  "piccata": [
    "setuptools"
  ],
  "piccolo-theme": [
    "setuptools"
  ],
  "pick": [
    "poetry-core",
    "setuptools"
  ],
  "pickleshare": [
    "setuptools"
  ],
  "picobox": [
    "hatch-vcs",
    "hatchling",
    "setuptools",
    "setuptools-scm"
  ],
  "picos": [
    "setuptools"
  ],
  "picosvg": [
    "setuptools-scm"
  ],
  "pid": [
    "setuptools"
  ],
  "piexif": [
    "setuptools"
  ],
  "pijuice": [
    "setuptools"
  ],
  "pika": [
    "setuptools"
  ],
  "pika-pool": [
    "setuptools"
  ],
  "pikepdf": [
    "setuptools",
    "setuptools-scm"
  ],
  "pilkit": [
    "setuptools"
  ],
  "pillow": [
    "setuptools"
  ],
  "pillow-heif": [
    "setuptools"
  ],
  "pillow-jpls": [
    "setuptools",
    "setuptools-scm"
  ],
  "pillow-simd": [
    "setuptools"
  ],
  "pillowfight": [
    "setuptools"
  ],
  "pims": [
    "setuptools"
  ],
  "pinboard": [
    "setuptools"
  ],
  "pinecone-client": [
    "poetry-core",
    "setuptools"
  ],
  "ping3": [
    "setuptools"
  ],
  "pins": [
    "setuptools",
    "setuptools-scm"
  ],
  "pint": [
    "setuptools",
    "setuptools-scm"
  ],
  "pint-pandas": [
    "setuptools",
    "setuptools-scm"
  ],
  "pip": [
    "setuptools"
  ],
  "pip-api": [
    "setuptools"
  ],
  "pip-licenses": [
    "pytest-runner",
    "setuptools"
  ],
  "pip-requirements-parser": [
    "setuptools",
    "setuptools-scm"
  ],
  "pip-system-certs": [
    "setuptools-scm"
  ],
  "pip-tools": [
    "setuptools",
    "setuptools-scm"
  ],
  "pipdate": [
    "setuptools"
  ],
  "pipdeptree": [
    "hatch-vcs",
    "hatchling",
    "setuptools"
  ],
  "pipe": [
    "setuptools"
  ],
  "pipenv-poetry-migrate": [
    "poetry-core",
    "setuptools"
  ],
  "piper-phonemize": [
    "setuptools"
  ],
  "pipx": [
    "hatch-vcs",
    "hatchling",
    "setuptools"
  ],
  "pivy": [
    "setuptools"
  ],
  "pixcat": [
    "setuptools"
  ],
  "pixel-font-builder": [
    "hatch-vcs",
    "hatchling"
  ],
  "pixel-ring": [
    "setuptools"
  ],
  "pixelmatch": [
    "poetry-core",
    "setuptools"
  ],
  "pkce": [
    "setuptools"
  ],
  "pkg-about": [
    "setuptools"
  ],
  "pkgconfig": [
    "poetry-core",
    "setuptools"
  ],
  "pkginfo": [
    "setuptools"
  ],
  "pkginfo2": [
    "setuptools"
  ],
  "pkgutil-resolve-name": [
    "flit-core"
  ],
  "pkutils": [
    "setuptools"
  ],
  "plac": [
    "setuptools"
  ],
  "plaid-python": [
    "setuptools"
  ],
  "plantuml": [
    "setuptools"
  ],
  "plantuml-markdown": [
    "setuptools"
  ],
  "plaster": [
    "setuptools"
  ],
  "plaster-pastedeploy": [
    "setuptools"
  ],
  "platformdirs": [
    "hatch-vcs",
    "hatchling",
    "setuptools",
    "setuptools-scm"
  ],
  "playsound": [
    "setuptools"
  ],
  "playwright": [
    "setuptools",
    "setuptools-scm"
  ],
  "playwright-stealth": [
    "setuptools"
  ],
  "playwrightcapture": [
    "poetry-core",
    "setuptools"
  ],
  "plexapi": [
    "setuptools"
  ],
  "plexauth": [
    "setuptools"
  ],
  "plexwebsocket": [
    "setuptools"
  ],
  "plone-testing": [
    "setuptools"
  ],
  "plotly": [
    "setuptools"
  ],
  "plotnine": [
    "setuptools",
    "setuptools-scm"
  ],
  "pluggy": [
    "setuptools",
    "setuptools-scm"
  ],
  "pluginbase": [
    "setuptools"
  ],
  "plugincode": [
    "setuptools",
    "setuptools-scm"
  ],
  "plugnplay": [
    "setuptools"
  ],
  "plugwise": [
    "setuptools"
  ],
  "plum-dispatch": [
    "hatch-vcs",
    "hatchling"
  ],
  "plum-py": [
    "setuptools"
  ],
  "plumbum": [
    {
      "buildSystem": "setuptools",
      "until": "1.8.1"
    },
    {
      "buildSystem": "setuptools-scm",
      "until": "1.8.1"
    },
    {
      "buildSystem": "hatch-vcs",
      "from": "1.8.1"
    },
    {
      "buildSystem": "hatchling",
      "from": "1.8.1"
    }
  ],
  "pluralizer": [
    "setuptools"
  ],
  "pluthon": [
    "setuptools"
  ],
  "plux": [
    "pytest-runner",
    "setuptools"
  ],
  "ply": [
    "setuptools"
  ],
  "plyer": [
    "setuptools"
  ],
  "plyfile": [
    "setuptools"
  ],
  "plyplus": [
    "setuptools"
  ],
  "plyvel": [
    "setuptools"
  ],
  "pmdarima": [
    "cython",
    "setuptools"
  ],
  "pmdsky-debug-py": [
    "setuptools"
  ],
  "pmsensor": [
    "setuptools"
  ],
  "pmw": [
    "setuptools"
  ],
  "pocket": [
    "setuptools"
  ],
  "podcastparser": [
    "setuptools"
  ],
  "podcats": [
    "setuptools"
  ],
  "podman": [
    "setuptools"
  ],
  "poetry-dynamic-versioning": [
    "poetry-core",
    "setuptools"
  ],
  "poetry-plugin-export": [
    "poetry-core"
  ],
  "poetry-semver": [
    "setuptools"
  ],
  "poetry2conda": [
    "poetry",
    "setuptools"
  ],
  "poezio": [
    "setuptools"
  ],
  "polarizationsolver": [
    "setuptools"
  ],
  "polib": [
    "setuptools"
  ],
  "policy-sentry": [
    "setuptools"
  ],
  "policyuniverse": [
    "setuptools"
  ],
  "polling": [
    "setuptools"
  ],
  "polyfactory": [
    "poetry-core"
  ],
  "polyline": [
    "setuptools"
  ],
  "polyswarm-api": [
    "setuptools"
  ],
  "pomegranate": [
    "cython",
    "setuptools"
  ],
  "pontos": [
    "poetry-core",
    "setuptools"
  ],
  "pony": [
    "setuptools"
  ],
  "ponywhoosh": [
    "setuptools"
  ],
  "pooch": [
    "setuptools",
    "setuptools-scm"
  ],
  "pook": [
    "hatchling",
    "setuptools"
  ],
  "poolsense": [
    "setuptools"
  ],
  "poppler-qt5": [
    "setuptools"
  ],
  "port-for": [
    "setuptools"
  ],
  "portalocker": [
    "setuptools",
    "setuptools-scm"
  ],
  "portend": [
    "setuptools",
    "setuptools-scm"
  ],
  "portpicker": [
    "setuptools"
  ],
  "posix-ipc": [
    "setuptools"
  ],
  "posthog": [
    "setuptools"
  ],
  "pot": [
    "cython",
    "setuptools"
  ],
  "potentials": [
    "setuptools"
  ],
  "potr": [
    "setuptools"
  ],
  "power": [
    "setuptools"
  ],
  "powerline": [
    "setuptools"
  ],
  "powerline-mem-segment": [
    "setuptools"
  ],
  "powerlinememsegment": [
    "setuptools"
  ],
  "pox": [
    "setuptools"
  ],
  "poyo": [
    "setuptools"
  ],
  "ppdeep": [
    "setuptools"
  ],
  "ppft": [
    "setuptools"
  ],
  "pplpy": [
    "cython",
    "setuptools"
  ],
  "pprintpp": [
    "setuptools"
  ],
  "pproxy": [
    "setuptools"
  ],
  "ppscore": [
    "setuptools"
  ],
  "pq": [
    "setuptools"
  ],
  "prance": [
    "setuptools",
    "setuptools-scm"
  ],
  "praw": [
    "setuptools"
  ],
  "prawcore": [
    "flit-core",
    "setuptools"
  ],
  "prayer-times-calculator": [
    "setuptools"
  ],
  "pre-commit": [
    "setuptools"
  ],
  "pre-commit-hooks": [
    "setuptools"
  ],
  "pre-commit-po-hooks": [
    "setuptools"
  ],
  "precis-i18n": [
    "setuptools"
  ],
  "prefixed": [
    "setuptools"
  ],
  "preggy": [
    "setuptools"
  ],
  "premailer": [
    "setuptools"
  ],
  "preprocess-cancellation": [
    "poetry-core",
    "setuptools"
  ],
  "preshed": [
    "cython",
    "setuptools"
  ],
  "pretend": [
    "setuptools"
  ],
  "prettytable": [
    {
      "buildSystem": "setuptools",
      "until": "3.5.0"
    },
    {
      "buildSystem": "setuptools-scm",
      "until": "3.5.0"
    },
    {
      "buildSystem": "hatch-vcs",
      "from": "3.5.0"
    },
    {
      "buildSystem": "hatchling",
      "from": "3.5.0"
    }
  ],
  "primecountpy": [
    "cython",
    "setuptools"
  ],
  "primepy": [
    "setuptools"
  ],
  "primer3": [
    "cython",
    "setuptools"
  ],
  "priority": [
    "setuptools"
  ],
  "prisma": [
    "setuptools"
  ],
  "prison": [
    "setuptools"
  ],
  "privacyidea-ldap-proxy": [
    "setuptools"
  ],
  "proboscis": [
    "setuptools"
  ],
  "process-tests": [
    "setuptools"
  ],
  "procrastinate": [
    "poetry-core"
  ],
  "proglog": [
    "setuptools"
  ],
  "progress": [
    "setuptools"
  ],
  "progressbar": [
    "setuptools"
  ],
  "progressbar2": [
    "setuptools",
    "setuptools-scm"
  ],
  "progressbar33": [
    "setuptools"
  ],
  "prometheus-client": [
    "setuptools"
  ],
  "prometheus-fastapi-instrumentator": [
    "poetry"
  ],
  "prometheus-flask-exporter": [
    "setuptools"
  ],
  "prometheus-pandas": [
    "setuptools"
  ],
  "prometrix": [
    "poetry-core"
  ],
  "promise": [
    "setuptools"
  ],
  "prompt-toolkit": [
    "setuptools"
  ],
  "prompthub-py": [
    "poetry-core"
  ],
  "property-manager": [
    "setuptools"
  ],
  "prophet": [
    "setuptools"
  ],
  "propka": [
    "setuptools"
  ],
  "prospector": [
    "poetry-core"
  ],
  "protego": [
    "setuptools"
  ],
  "proto-plus": [
    "setuptools"
  ],
  "protobuf": [
    "setuptools"
  ],
  "protobuf3-to-dict": [
    "setuptools"
  ],
  "protoletariat": [
    "poetry-core"
  ],
  "proton-client": [
    "setuptools"
  ],
  "proton-core": [
    "setuptools"
  ],
  "proton-keyring-linux": [
    "setuptools"
  ],
  "proton-keyring-linux-secretservice": [
    "setuptools"
  ],
  "proton-vpn-api-core": [
    "setuptools"
  ],
  "proton-vpn-connection": [
    "setuptools"
  ],
  "proton-vpn-killswitch": [
    "setuptools"
  ],
  "proton-vpn-killswitch-network-manager": [
    "setuptools"
  ],
  "proton-vpn-logger": [
    "setuptools"
  ],
  "proton-vpn-network-manager": [
    "setuptools"
  ],
  "proton-vpn-network-manager-openvpn": [
    "setuptools"
  ],
  "proton-vpn-session": [
    "setuptools"
  ],
  "protonup": [
    "setuptools"
  ],
  "protonvpn-nm-lib": [
    "setuptools"
  ],
  "prov": [
    "setuptools"
  ],
  "prox-tv": [
    "setuptools"
  ],
  "proxmoxer": [
    "setuptools"
  ],
  "proxy-py": [
    "setuptools",
    "setuptools-scm"
  ],
  "proxy-tools": [
    "setuptools"
  ],
  "psautohint": [
    "setuptools",
    "setuptools-scm"
  ],
  "pscript": [
    "setuptools"
  ],
  "psd-tools": [
    "cython",
    "setuptools"
  ],
  "psrpcore": [
    "setuptools"
  ],
  "psutil": [
    "setuptools"
  ],
  "psutil-home-assistant": [
    "setuptools"
  ],
  "psychrolib": [
    "setuptools"
  ],
  "psycopg": [
    "setuptools"
  ],
  "psycopg-pool": [
    "setuptools"
  ],
  "psycopg2": [
    "setuptools"
  ],
  "psycopg2-binary": [
    "setuptools"
  ],
  "psycopg2cffi": [
    "setuptools"
  ],
  "psygnal": [
    "hatch-vcs",
    "hatchling",
    "setuptools",
    "setuptools-scm"
  ],
  "ptable": [
    "setuptools"
  ],
  "ptest": [
    "setuptools"
  ],
  "ptpython": [
    "setuptools"
  ],
  "ptvsd": [
    "setuptools"
  ],
  "ptyprocess": [
    "flit-core",
    "setuptools"
  ],
  "publication": [
    "flit"
  ],
  "publicsuffix": [
    "setuptools"
  ],
  "publicsuffix2": [
    "setuptools"
  ],
  "publicsuffixlist": [
    "setuptools"
  ],
  "pubnub": [
    "setuptools"
  ],
  "pubnubsub-handler": [
    "setuptools"
  ],
  "pudb": [
    "setuptools"
  ],
  "pueblo": [
    "setuptools"
  ],
  "pulp": [
    "setuptools"
  ],
  "pulsectl": [
    "setuptools"
  ],
  "pulsectl-asyncio": [
    "setuptools"
  ],
  "pulumi": [
    "setuptools"
  ],
  "pulumi-aws": [
    "setuptools"
  ],
  "pulumi-aws-native": [
    "setuptools"
  ],
  "pulumi-azure-native": [
    "setuptools"
  ],
  "pulumi-command": [
    "setuptools"
  ],
  "pulumi-gcp": [
    "setuptools"
  ],
  "pulumi-kubernetes": [
    "setuptools"
  ],
  "pulumi-random": [
    "setuptools"
  ],
  "pulumi-tls": [
    "setuptools"
  ],
  "pure-cdb": [
    "setuptools"
  ],
  "pure-eval": [
    "setuptools",
    "setuptools-scm"
  ],
  "pure-pcapy3": [
    "setuptools"
  ],
  "pure-protobuf": [
    "hatch-vcs",
    "hatchling",
    "poetry-core"
  ],
  "pure-python-adb": [
    "setuptools"
  ],
  "pure-python-adb-homeassistant": [
    "setuptools"
  ],
  "pure-sasl": [
    "setuptools"
  ],
  "puremagic": [
    "setuptools"
  ],
  "purepng": [
    "cython",
    "setuptools"
  ],
  "purl": [
    "setuptools"
  ],
  "push-receiver": [
    "setuptools"
  ],
  "pushbullet": [
    "setuptools"
  ],
  "pushbullet-py": [
    "setuptools"
  ],
  "pushover-complete": [
    "setuptools"
  ],
  "pvextractor": [
    "setuptools",
    "setuptools-scm"
  ],
  "pvfactors": [
    "setuptools"
  ],
  "pvlib": [
    "setuptools",
    "setuptools-scm"
  ],
  "pvo": [
    "poetry-core",
    "setuptools"
  ],
  "pwdlib": [
    "hatchling"
  ],
  "pweave": [
    "setuptools"
  ],
  "pwlf": [
    "setuptools"
  ],
  "pwndbg": [
    "poetry-core"
  ],
  "pwntools": [
    "setuptools"
  ],
  "py": [
    "setuptools",
    "setuptools-scm"
  ],
  "py-air-control": [
    "setuptools"
  ],
  "py-air-control-exporter": [
    "setuptools"
  ],
  "py-aosmith": [
    "poetry-core"
  ],
  "py-canary": [
    "setuptools"
  ],
  "py-cid": [
    "setuptools"
  ],
  "py-cord": [
    "setuptools",
    "setuptools-scm"
  ],
  "py-cpuinfo": [
    "cython",
    "setuptools",
    "setuptools-scm"
  ],
  "py-deprecate": [
    "setuptools"
  ],
  "py-desmume": [
    "setuptools"
  ],
  "py-dmidecode": [
    "poetry-core",
    "setuptools"
  ],
  "py-dormakaba-dkey": [
    "setuptools"
  ],
  "py-ecc": [
    "setuptools"
  ],
  "py-eth-sig-utils": [
    "setuptools"
  ],
  "py-libzfs": [
    "cython_0"
  ],
  "py-lru-cache": [
    "setuptools"
  ],
  "py-multiaddr": [
    "setuptools"
  ],
  "py-multibase": [
    "setuptools"
  ],
  "py-multicodec": [
    "setuptools"
  ],
  "py-multihash": [
    "pytest-runner",
    "setuptools"
  ],
  "py-natpmp": [
    "setuptools"
  ],
  "py-nextbusnext": [
    "setuptools"
  ],
  "py-nightscout": [
    "setuptools"
  ],
  "py-partiql-parser": [
    "hatchling",
    "setuptools"
  ],
  "py-pdf-parser": [
    "setuptools"
  ],
  "py-scrypt": [
    "setuptools"
  ],
  "py-serializable": [
    "poetry-core"
  ],
  "py-sneakers": [
    "setuptools"
  ],
  "py-sonic": [
    "setuptools"
  ],
  "py-stringmatching": [
    "setuptools"
  ],
  "py-synologydsm-api": [
    "poetry-core",
    "setuptools"
  ],
  "py-tes": [
    "setuptools"
  ],
  "py-tree-sitter": [
    "setuptools"
  ],
  "py-ubjson": [
    "setuptools"
  ],
  "py-vapid": [
    "setuptools"
  ],
  "py-zabbix": [
    "setuptools"
  ],
  "py17track": [
    "poetry-core",
    "setuptools"
  ],
  "py2bit": [
    "setuptools"
  ],
  "py3exiv2": [
    "setuptools"
  ],
  "py3rijndael": [
    "setuptools"
  ],
  "py3status": [
    "hatchling",
    "setuptools"
  ],
  "py3to2": [
    "setuptools"
  ],
  "py4j": [
    "setuptools"
  ],
  "pyacaia-async": [
    "setuptools"
  ],
  "pyacoustid": [
    "setuptools"
  ],
  "pyads": [
    "setuptools"
  ],
  "pyaehw4a1": [
    "setuptools"
  ],
  "pyaes": [
    "setuptools"
  ],
  "pyaftership": [
    "setuptools"
  ],
  "pyahocorasick": [
    "setuptools"
  ],
  "pyairnow": [
    "poetry-core",
    "setuptools"
  ],
  "pyairtable": [
    "setuptools"
  ],
  "pyairvisual": [
    "poetry-core",
    "setuptools"
  ],
  "pyalgotrade": [
    "setuptools"
  ],
  "pyalmond": [
    "setuptools"
  ],
  "pyamg": [
    "setuptools",
    "setuptools-scm"
  ],
  "pyaml": [
    "setuptools"
  ],
  "pyannotate": [
    "setuptools"
  ],
  "pyannote-audio": [
    "setuptools"
  ],
  "pyannote-core": [
    "setuptools"
  ],
  "pyannote-database": [
    "setuptools"
  ],
  "pyannote-metrics": [
    "setuptools"
  ],
  "pyannote-pipeline": [
    "setuptools"
  ],
  "pyarlo": [
    "setuptools"
  ],
  "pyarr": [
    "poetry-core",
    "setuptools"
  ],
  "pyarrow": [
    "cython_0",
    "setuptools",
    "setuptools-scm"
  ],
  "pyarrow-hotfix": [
    "hatchling"
  ],
  "pyasn": [
    "setuptools"
  ],
  "pyasn1": [
    "setuptools"
  ],
  "pyasn1-modules": [
    "setuptools"
  ],
  "pyasuswrt": [
    "setuptools"
  ],
  "pyasyncore": [
    "setuptools"
  ],
  "pyatag": [
    "setuptools"
  ],
  "pyatem": [
    "setuptools"
  ],
  "pyathena": [
    "hatchling",
    "poetry-core",
    "setuptools"
  ],
  "pyatmo": [
    "setuptools",
    "setuptools-scm"
  ],
  "pyatome": [
    "setuptools"
  ],
  "pyatspi": [
    "setuptools"
  ],
  "pyatv": [
    "setuptools"
  ],
  "pyaudio": [
    "setuptools"
  ],
  "pyaussiebb": [
    "poetry-core",
    "setuptools"
  ],
  "pyautogui": [
    "setuptools"
  ],
  "pyavm": [
    "setuptools",
    "setuptools-scm"
  ],
  "pyaxmlparser": [
    "setuptools"
  ],
  "pybalboa": [
    "poetry-core",
    "setuptools"
  ],
  "pybase64": [
    "setuptools"
  ],
  "pybids": [
    "setuptools"
  ],
  "pybigwig": [
    "setuptools"
  ],
  "pybind11": [
    "setuptools"
  ],
  "pybindgen": [
    "setuptools",
    "setuptools-scm"
  ],
  "pyblackbird": [
    "setuptools"
  ],
  "pyblake2": [
    "setuptools"
  ],
  "pybloom-live": [
    "setuptools"
  ],
  "pybluez": [
    "setuptools"
  ],
  "pybotvac": [
    "setuptools"
  ],
  "pybravia": [
    "poetry-core"
  ],
  "pybrowserid": [
    "setuptools"
  ],
  "pybrowsers": [
    "poetry-core"
  ],
  "pybtex": [
    "setuptools"
  ],
  "pybtex-docutils": [
    "setuptools"
  ],
  "pybullet": [
    "setuptools"
  ],
  "pycairo": [
    "setuptools"
  ],
  "pycangjie": [
    "cython",
    "setuptools"
  ],
  "pycapnp": [
    "cython",
    "setuptools"
  ],
  "pycaption": [
    "setuptools"
  ],
  "pycardano": [
    "poetry-core",
    "setuptools"
  ],
  "pycares": [
    "setuptools"
  ],
  "pycarwings2": [
    "setuptools"
  ],
  "pycatch22": [
    "setuptools"
  ],
  "pycategories": [
    "setuptools"
  ],
  "pycdio": [
    "setuptools"
  ],
  "pycec": [
    "setuptools"
  ],
  "pycep-parser": [
    "poetry-core",
    "setuptools"
  ],
  "pycfdns": [
    "poetry-core",
    "setuptools"
  ],
  "pycflow2dot": [
    "setuptools"
  ],
  "pycfmodel": [
    "setuptools"
  ],
  "pychannels": [
    "setuptools"
  ],
  "pychef": [
    "setuptools"
  ],
  "pychm": [
    "setuptools"
  ],
  "pychromecast": [
    "setuptools"
  ],
  "pycketcasts": [
    "setuptools"
  ],
  "pyclimacell": [
    "setuptools"
  ],
  "pyclip": [
    "setuptools"
  ],
  "pyclipper": [
    "cython",
    "setuptools",
    "setuptools-scm"
  ],
  "pycm": [
    "setuptools"
  ],
  "pycmarkgfm": [
    "setuptools"
  ],
  "pycocotools": [
    "cython",
    "setuptools"
  ],
  "pycodestyle": [
    "setuptools"
  ],
  "pycognito": [
    "setuptools"
  ],
  "pycoin": [
    "setuptools"
  ],
  "pycollada": [
    "setuptools"
  ],
  "pycomfoconnect": [
    "setuptools"
  ],
  "pycomposefile": [
    "setuptools"
  ],
  "pycontracts": [
    "setuptools"
  ],
  "pycontrol4": [
    "setuptools"
  ],
  "pycookiecheat": [
    "setuptools",
    "setuptools-scm"
  ],
  "pycoolmasternet-async": [
    "setuptools"
  ],
  "pycosat": [
    "setuptools"
  ],
  "pycountry": [
    "poetry-core",
    "setuptools"
  ],
  "pycparser": [
    "setuptools"
  ],
  "pycrc": [
    "setuptools"
  ],
  "pycrdt-websocket": [
    "hatchling"
  ],
  "pycritty": [
    "setuptools"
  ],
  "pycron": [
    "setuptools"
  ],
  "pycrypto": [
    "setuptools"
  ],
  "pycryptodome": [
    "setuptools"
  ],
  "pycryptodomex": [
    "setuptools"
  ],
  "pycsdr": [
    "setuptools"
  ],
  "pyct": [
    "setuptools"
  ],
  "pyctr": [
    "setuptools"
  ],
  "pycuda": [
    "setuptools"
  ],
  "pycups": [
    "setuptools"
  ],
  "pycurl": [
    "setuptools"
  ],
  "pycxx": [
    "setuptools"
  ],
  "pydaikin": [
    "setuptools"
  ],
  "pydal": [
    "setuptools"
  ],
  "pydanfossair": [
    "setuptools"
  ],
  "pydantic": [
    {
      "buildSystem": "cython",
      "until": "2.0.0"
    },
    {
      "buildSystem": "setuptools",
      "until": "2.0.0"
    },
    {
      "buildSystem": "hatch-fancy-pypi-readme",
      "from": "2.0.0"
    },
    {
      "buildSystem": "hatchling",
      "from": "2.0.0"
    }
  ],
  "pydantic-1": [
    "cython_0",
    "setuptools"
  ],
  "pydantic-compat": [
    "hatch-vcs",
    "hatchling"
  ],
  "pydantic-extra-types": [
    "hatchling"
  ],
  "pydantic-scim": [
    "setuptools",
    "setuptools-scm"
  ],
  "pydantic-settings": [
    "hatchling"
  ],
  "pydantic-yaml-0": [
    "setuptools",
    "setuptools-scm"
  ],
  "pydash": [
    "setuptools"
  ],
  "pydata-google-auth": [
    "setuptools"
  ],
  "pydata-sphinx-theme": [
    "setuptools"
  ],
  "pydbus": [
    "setuptools"
  ],
  "pydeck": [
    "setuptools"
  ],
  "pydeconz": [
    "setuptools"
  ],
  "pydelijn": [
    "setuptools"
  ],
  "pydenticon": [
    "setuptools"
  ],
  "pydeprecate": [
    "setuptools"
  ],
  "pydeps": [
    "setuptools"
  ],
  "pydes": [
    "setuptools"
  ],
  "pydevccu": [
    "setuptools"
  ],
  "pydevd": [
    "setuptools"
  ],
  "pydevd-odoo": [
    "setuptools"
  ],
  "pydevd-pycharm": [
    "setuptools"
  ],
  "pydevtool": [
    "setuptools"
  ],
  "pydexcom": [
    "setuptools",
    "setuptools-scm"
  ],
  "pydicom": [
    "flit-core",
    "setuptools"
  ],
  "pydicom-seg": [
    "poetry-core"
  ],
  "pydigiham": [
    "setuptools"
  ],
  "pydiscovergy": [
    "poetry-core"
  ],
  "pydispatcher": [
    "setuptools"
  ],
  "pydmd": [
    "setuptools"
  ],
  "pydns": [
    "setuptools"
  ],
  "pydocstyle": [
    {
      "buildSystem": "setuptools",
      "until": "6.2.0"
    },
    {
      "buildSystem": "poetry-core",
      "from": "6.2.0"
    }
  ],
  "pydocumentdb": [
    "setuptools"
  ],
  "pydoe": [
    "setuptools"
  ],
  "pydoods": [
    "setuptools"
  ],
  "pydot": [
    "setuptools"
  ],
  "pydpkg": [
    "poetry"
  ],
  "pydrawise": [
    "setuptools",
    "setuptools-scm"
  ],
  "pydrive2": [
    "setuptools",
    "setuptools-scm"
  ],
  "pydroid-ipcam": [
    "setuptools"
  ],
  "pydruid": [
    "setuptools"
  ],
  "pydsdl": [
    "setuptools"
  ],
  "pydub": [
    "setuptools"
  ],
  "pyduke-energy": [
    "setuptools"
  ],
  "pyduotecno": [
    "setuptools"
  ],
  "pydy": [
    "cython",
    "setuptools"
  ],
  "pydyf": [
    "flit-core",
    "setuptools"
  ],
  "pyeapi": [
    "setuptools"
  ],
  "pyebus": [
    "poetry-core",
    "setuptools"
  ],
  "pyeclib": [
    "setuptools"
  ],
  "pyecoforest": [
    "poetry-core"
  ],
  "pyeconet": [
    "setuptools"
  ],
  "pyecowitt": [
    "setuptools"
  ],
  "pyedimax": [
    "setuptools"
  ],
  "pyee": [
    "setuptools",
    "setuptools-scm"
  ],
  "pyefergy": [
    "setuptools"
  ],
  "pyeight": [
    "setuptools"
  ],
  "pyelftools": [
    "setuptools"
  ],
  "pyemby": [
    "setuptools"
  ],
  "pyemd": [
    "cython",
    "setuptools",
    "setuptools-scm"
  ],
  "pyemvue": [
    "hatchling"
  ],
  "pyenchant": [
    "setuptools"
  ],
  "pyenphase": [
    "poetry-core"
  ],
  "pyenvisalink": [
    "setuptools"
  ],
  "pyephember": [
    "setuptools"
  ],
  "pyepsg": [
    "setuptools"
  ],
  "pyepsilla": [
    "setuptools"
  ],
  "pyerfa": [
    "setuptools",
    "setuptools-scm"
  ],
  "pyeverlights": [
    "setuptools"
  ],
  "pyevilgenius": [
    "setuptools"
  ],
  "pyevmasm": [
    "setuptools"
  ],
  "pyexcel": [
    "setuptools"
  ],
  "pyexcel-io": [
    "setuptools"
  ],
  "pyexcel-ods": [
    "setuptools"
  ],
  "pyexcel-xls": [
    "setuptools"
  ],
  "pyexiftool": [
    "setuptools"
  ],
  "pyext": [
    "setuptools"
  ],
  "pyezviz": [
    "setuptools"
  ],
  "pyface": [
    "setuptools"
  ],
  "pyfaidx": [
    "setuptools",
    "setuptools-scm"
  ],
  "pyfakefs": [
    "setuptools"
  ],
  "pyfakewebcam": [
    "setuptools"
  ],
  "pyfantom": [
    "setuptools"
  ],
  "pyfcm": [
    "setuptools"
  ],
  "pyfftw": [
    "cython_0",
    "setuptools"
  ],
  "pyfibaro": [
    "setuptools"
  ],
  "pyfido": [
    "setuptools"
  ],
  "pyfiglet": [
    "setuptools"
  ],
  "pyfireservicerota": [
    "setuptools"
  ],
  "pyflakes": [
    "setuptools"
  ],
  "pyflexit": [
    "setuptools"
  ],
  "pyflic": [
    "setuptools"
  ],
  "pyflick": [
    "setuptools"
  ],
  "pyfluidsynth": [
    "setuptools"
  ],
  "pyflume": [
    "setuptools"
  ],
  "pyflunearyou": [
    "poetry-core",
    "setuptools"
  ],
  "pyfma": [
    "setuptools"
  ],
  "pyfnip": [
    "setuptools"
  ],
  "pyformlang": [
    "setuptools"
  ],
  "pyfreedompro": [
    "setuptools"
  ],
  "pyfribidi": [
    "setuptools"
  ],
  "pyfritzhome": [
    "setuptools"
  ],
  "pyfronius": [
    "setuptools"
  ],
  "pyftdi": [
    "setuptools"
  ],
  "pyftgl": [
    "setuptools"
  ],
  "pyftpdlib": [
    "setuptools"
  ],
  "pyfttt": [
    "setuptools"
  ],
  "pyfume": [
    "setuptools"
  ],
  "pyfuse3": [
    "cython",
    "setuptools"
  ],
  "pyfxa": [
    "setuptools"
  ],
  "pyfzf": [
    "setuptools"
  ],
  "pygal": [
    "setuptools"
  ],
  "pygame": [
    "cython",
    "setuptools"
  ],
  "pygame-gui": [
    "setuptools"
  ],
  "pygame-sdl2": [
    "cython_0",
    "setuptools"
  ],
  "pygatt": [
    "setuptools"
  ],
  "pygccxml": [
    "setuptools"
  ],
  "pygdbmi": [
    "setuptools"
  ],
  "pygeoip": [
    "setuptools"
  ],
  "pygeos": [
    "cython_0",
    "setuptools"
  ],
  "pygetwindow": [
    "setuptools"
  ],
  "pygit2": [
    "setuptools"
  ],
  "pygitguardian": [
    "setuptools"
  ],
  "pygithub": [
    "setuptools",
    "setuptools-scm"
  ],
  "pyglet": [
    "setuptools"
  ],
  "pyglm": [
    "setuptools"
  ],
  "pygls": [
    "poetry",
    "poetry-core",
    "setuptools",
    "setuptools-scm"
  ],
  "pygltflib": [
    "setuptools"
  ],
  "pygmars": [
    "setuptools",
    "setuptools-scm"
  ],
  "pygments": [
    {
      "buildSystem": "setuptools",
      "until": "2.17.0"
    },
    {
      "buildSystem": "hatchling",
      "from": "2.17.0"
    }
  ],
  "pygments-better-html": [
    "setuptools"
  ],
  "pygments-markdown-lexer": [
    "setuptools"
  ],
  "pygmt": [
    "setuptools",
    "setuptools-scm"
  ],
  "pygobject": [
    "setuptools"
  ],
  "pygobject-stubs": [
    "setuptools"
  ],
  "pygobject3": [
    "setuptools"
  ],
  "pygogo": [
    "setuptools"
  ],
  "pygount": [
    "poetry-core"
  ],
  "pygpgme": [
    "setuptools"
  ],
  "pygraphviz": [
    "setuptools"
  ],
  "pygreat": [
    "setuptools"
  ],
  "pygrok": [
    "setuptools"
  ],
  "pygtail": [
    "setuptools"
  ],
  "pygtfs": [
    "setuptools",
    "setuptools-scm"
  ],
  "pygti": [
    "setuptools",
    "setuptools-scm"
  ],
  "pygtkspellcheck": [
    "poetry-core",
    "setuptools"
  ],
  "pygtrie": [
    "setuptools"
  ],
  "pyhamcrest": [
    "hatch-vcs",
    "hatchling",
    "setuptools"
  ],
  "pyhanko": [
    "setuptools"
  ],
  "pyhanko-certvalidator": [
    "setuptools"
  ],
  "pyhaversion": [
    "setuptools"
  ],
  "pyhcl": [
    "setuptools"
  ],
  "pyheck": [
    "poetry-core"
  ],
  "pyheos": [
    "setuptools"
  ],
  "pyhepmc": [
    "setuptools",
    "setuptools-scm"
  ],
  "pyhiveapi": [
    "setuptools"
  ],
  "pyhocon": [
    "setuptools"
  ],
  "pyhomematic": [
    "setuptools"
  ],
  "pyhomepilot": [
    "setuptools"
  ],
  "pyhomeworks": [
    "setuptools"
  ],
  "pyhs100": [
    "setuptools"
  ],
  "pyhumps": [
    "poetry-core",
    "setuptools"
  ],
  "pyi2cflash": [
    "setuptools"
  ],
  "pyialarm": [
    "setuptools"
  ],
  "pyiceberg": [
    "poetry"
  ],
  "pyicloud": [
    "setuptools"
  ],
  "pyicu": [
    "setuptools"
  ],
  "pyimpfuzzy": [
    "setuptools"
  ],
  "pyindego": [
    "setuptools"
  ],
  "pyinfra": [
    "setuptools"
  ],
  "pyinotify": [
    "setuptools"
  ],
  "pyinputevent": [
    "setuptools"
  ],
  "pyinsteon": [
    "setuptools"
  ],
  "pyinstrument": [
    "setuptools"
  ],
  "pyintesishome": [
    "setuptools"
  ],
  "pyipma": [
    "setuptools"
  ],
  "pyipp": [
    "poetry-core",
    "setuptools"
  ],
  "pyiqvia": [
    "poetry-core",
    "setuptools"
  ],
  "pyisbn": [
    "setuptools"
  ],
  "pyisemail": [
    "hatchling"
  ],
  "pyisy": [
    "setuptools",
    "setuptools-scm"
  ],
  "pyixapi": [
    "poetry-core",
    "setuptools-scm"
  ],
  "pyjet": [
    "cython",
    "setuptools"
  ],
  "pyjks": [
    "setuptools"
  ],
  "pyjnius": [
    "cython",
    "setuptools"
  ],
  "pyjsg": [
    "pbr"
  ],
  "pyjson5": [
    "setuptools"
  ],
  "pyjsparser": [
    "setuptools"
  ],
  "pyjwkest": [
    "setuptools"
  ],
  "pyjwt": [
    "setuptools"
  ],
  "pykakasi": [
    "setuptools",
    "setuptools-scm"
  ],
  "pykaleidescape": [
    "setuptools"
  ],
  "pykdtree": [
    "cython",
    "setuptools"
  ],
  "pykeepass": [
    "setuptools"
  ],
  "pykerberos": [
    "setuptools"
  ],
  "pykeyatome": [
    "setuptools"
  ],
  "pykira": [
    "setuptools"
  ],
  "pykka": [
    "poetry-core",
    "setuptools"
  ],
  "pykmtronic": [
    "setuptools"
  ],
  "pykodi": [
    "setuptools"
  ],
  "pykoplenti": [
    "setuptools"
  ],
  "pykostalpiko": [
    "setuptools"
  ],
  "pykrakenapi": [
    "setuptools"
  ],
  "pykube-ng": [
    "setuptools"
  ],
  "pykulersky": [
    "setuptools"
  ],
  "pykwalify": [
    "setuptools"
  ],
  "pykwb": [
    "setuptools"
  ],
  "pylacrosse": [
    "setuptools"
  ],
  "pylacus": [
    "poetry-core"
  ],
  "pylama": [
    "setuptools"
  ],
  "pylast": [
    "hatch-vcs",
    "hatchling",
    "setuptools",
    "setuptools-scm"
  ],
  "pylatex": [
    "setuptools"
  ],
  "pylatexenc": [
    "setuptools"
  ],
  "pylaunches": [
    "setuptools"
  ],
  "pyld": [
    "setuptools"
  ],
  "pyleri": [
    "setuptools"
  ],
  "pylev": [
    "setuptools"
  ],
  "pylgnetcast": [
    "setuptools"
  ],
  "pylibacl": [
    "setuptools"
  ],
  "pylibconfig2": [
    "setuptools"
  ],
  "pylibdmtx": [
    "setuptools"
  ],
  "pylibftdi": [
    "poetry-core",
    "setuptools"
  ],
  "pylibjpeg": [
    "flit-core"
  ],
  "pylibjpeg-libjpeg": [
    "cython",
    "poetry-core",
    "setuptools"
  ],
  "pyliblo": [
    "cython_0",
    "setuptools"
  ],
  "pylibmc": [
    "setuptools"
  ],
  "pylightning": [
    "setuptools"
  ],
  "pylink-square": [
    "setuptools"
  ],
  "pylint": [
    "setuptools"
  ],
  "pylint-celery": [
    "setuptools"
  ],
  "pylint-django": [
    {
      "buildSystem": "setuptools",
      "until": "2.5.4"
    },
    {
      "buildSystem": "poetry-core",
      "from": "2.5.4"
    }
  ],
  "pylint-flask": [
    "setuptools"
  ],
  "pylint-plugin-utils": [
    "poetry",
    "poetry-core",
    "setuptools"
  ],
  "pylint-venv": [
    "poetry-core"
  ],
  "pylitterbot": [
    "poetry-core",
    "setuptools"
  ],
  "pyln-bolt7": [
    "poetry"
  ],
  "pyln-client": [
    "poetry"
  ],
  "pyln-proto": [
    "poetry"
  ],
  "pylnk3": [
    "setuptools"
  ],
  "pylru": [
    "setuptools"
  ],
  "pyls-flake8": [
    "setuptools"
  ],
  "pyls-isort": [
    "setuptools"
  ],
  "pyls-spyder": [
    "setuptools"
  ],
  "pylsp-mypy": [
    "setuptools"
  ],
  "pylsqpack": [
    "setuptools"
  ],
  "pylutron": [
    "setuptools"
  ],
  "pylutron-caseta": [
    "hatchling",
    "setuptools"
  ],
  "pylxd": [
    "setuptools"
  ],
  "pylyrics": [
    "setuptools"
  ],
  "pylzma": [
    "setuptools"
  ],
  "pymacaroons": [
    "setuptools"
  ],
  "pymaging": [
    "setuptools"
  ],
  "pymaging-png": [
    "setuptools"
  ],
  "pymailgunner": [
    "setuptools"
  ],
  "pymanopt": [
    "setuptools"
  ],
  "pymarkdown": [
    "setuptools"
  ],
  "pymarshal": [
    "setuptools"
  ],
  "pymata-express": [
    "setuptools"
  ],
  "pymatgen": [
    "cython",
    "setuptools"
  ],
  "pymatreader": [
    "setuptools"
  ],
  "pymatting": [
    "setuptools"
  ],
  "pymaven-patch": [
    "pbr",
    "setuptools"
  ],
  "pymavlink": [
    "setuptools"
  ],
  "pymazda": [
    "setuptools"
  ],
  "pymbolic": [
    "setuptools"
  ],
  "pymc": [
    "setuptools"
  ],
  "pymc3": [
    "setuptools"
  ],
  "pymdown-extensions": [
    "hatchling",
    "setuptools"
  ],
  "pymdstat": [
    "setuptools"
  ],
  "pymediainfo": [
    "setuptools",
    "setuptools-scm"
  ],
  "pymediaroom": [
    "setuptools"
  ],
  "pymeeus": [
    "setuptools"
  ],
  "pymelcloud": [
    "setuptools"
  ],
  "pymemcache": [
    "setuptools"
  ],
  "pymemoize": [
    "setuptools"
  ],
  "pyment": [
    "setuptools"
  ],
  "pymetar": [
    "setuptools"
  ],
  "pymeteireann": [
    "setuptools"
  ],
  "pymeteoclimatic": [
    "setuptools"
  ],
  "pymetno": [
    "setuptools"
  ],
  "pymfy": [
    "poetry-core",
    "setuptools"
  ],
  "pymicrobot": [
    "setuptools"
  ],
  "pymiele": [
    "setuptools"
  ],
  "pymilvus": [
    "setuptools-scm"
  ],
  "pymitv": [
    "setuptools"
  ],
  "pymodbus": [
    "setuptools"
  ],
  "pymongo": [
    "setuptools"
  ],
  "pymongo-inmemory": [
    "poetry-core"
  ],
  "pymoo": [
    "cython",
    "setuptools"
  ],
  "pymorphy2": [
    "setuptools"
  ],
  "pymorphy2-dicts-ru": [
    "setuptools"
  ],
  "pympler": [
    "setuptools"
  ],
  "pymsgbox": [
    "setuptools"
  ],
  "pymssql": [
    "cython",
    "setuptools"
  ],
  "pymsteams": [
    "setuptools"
  ],
  "pymumble": [
    "setuptools"
  ],
  "pymunk": [
    "setuptools"
  ],
  "pymupdf": [
    "setuptools"
  ],
  "pymvglive": [
    "setuptools"
  ],
  "pymyq": [
    "poetry-core",
    "setuptools"
  ],
  "pymysensors": [
    "setuptools"
  ],
  "pymysql": [
    "setuptools"
  ],
  "pymysqlsa": [
    "setuptools"
  ],
  "pymystem3": [
    "setuptools"
  ],
  "pynac": [
    "setuptools"
  ],
  "pynacl": [
    "setuptools"
  ],
  "pynamecheap": [
    "setuptools"
  ],
  "pynamodb": [
    "setuptools"
  ],
  "pynanoleaf": [
    "setuptools"
  ],
  "pynello": [
    "setuptools"
  ],
  "pynest2d": [
    "setuptools"
  ],
  "pynetbox": [
    "setuptools",
    "setuptools-scm"
  ],
  "pynetdicom": [
    "setuptools"
  ],
  "pynetgear": [
    "setuptools"
  ],
  "pynetworktables": [
    "setuptools"
  ],
  "pyngo": [
    "hatchling"
  ],
  "pyngrok": [
    "setuptools"
  ],
  "pynina": [
    "setuptools"
  ],
  "pynisher": [
    "setuptools"
  ],
  "pynixutil": [
    "poetry"
  ],
  "pynmea2": [
    "setuptools"
  ],
  "pynmeagps": [
    "setuptools"
  ],
  "pynndescent": [
    "setuptools"
  ],
  "pynobo": [
    "setuptools"
  ],
  "pynose": [
    "setuptools"
  ],
  "pynotifier": [
    "setuptools"
  ],
  "pynput": [
    "setuptools"
  ],
  "pynrrd": [
    "setuptools"
  ],
  "pynuki": [
    "poetry-core",
    "setuptools"
  ],
  "pynut2": [
    "setuptools"
  ],
  "pynvim": [
    "setuptools"
  ],
  "pynvim-pp": [
    "setuptools"
  ],
  "pynvml": [
    "setuptools"
  ],
  "pynws": [
    "setuptools"
  ],
  "pynx584": [
    "setuptools"
  ],
  "pynzb": [
    "setuptools"
  ],
  "pyobihai": [
    "setuptools"
  ],
  "pyocd": [
    "setuptools",
    "setuptools-scm"
  ],
  "pyocd-pemicro": [
    "setuptools-scm"
  ],
  "pyocr": [
    "setuptools",
    "setuptools-scm"
  ],
  "pyoctoprintapi": [
    "setuptools"
  ],
  "pyodbc": [
    "setuptools"
  ],
  "pyogg": [
    "setuptools"
  ],
  "pyombi": [
    "setuptools"
  ],
  "pyomo": [
    "setuptools"
  ],
  "pyopencl": [
    "pybind11",
    "setuptools"
  ],
  "pyopengl": [
    "setuptools"
  ],
  "pyopengl-accelerate": [
    "cython",
    "setuptools"
  ],
  "pyopenssl": [
    "setuptools"
  ],
  "pyopenuv": [
    "poetry-core",
    "setuptools"
  ],
  "pyopnsense": [
    "pbr",
    "setuptools"
  ],
  "pyoppleio": [
    "setuptools"
  ],
  "pyorthanc": [
    "poetry-core"
  ],
  "pyosf": [
    "setuptools"
  ],
  "pyosmium": [
    "setuptools"
  ],
  "pyosohotwaterapi": [
    "setuptools"
  ],
  "pyotgw": [
    "setuptools"
  ],
  "pyotp": [
    "setuptools"
  ],
  "pyoutbreaksnearme": [
    "poetry-core"
  ],
  "pyoverkiz": [
    "poetry-core",
    "setuptools"
  ],
  "pyowm": [
    "setuptools"
  ],
  "pyownet": [
    "setuptools"
  ],
  "pyp": [
    "flit-core",
    "setuptools"
  ],
  "pypandoc": [
    "poetry-core",
    "setuptools"
  ],
  "pyparser": [
    "setuptools"
  ],
  "pyparsing": [
    "flit-core",
    "setuptools"
  ],
  "pyparted": [
    "setuptools"
  ],
  "pypass": [
    "pbr",
    "setuptools"
  ],
  "pypblib": [
    "setuptools"
  ],
  "pypca": [
    "setuptools"
  ],
  "pypcap": [
    "setuptools"
  ],
  "pypck": [
    "setuptools"
  ],
  "pypdf": [
    "flit",
    "flit-core"
  ],
  "pypdf2": [
    "flit-core",
    "setuptools"
  ],
  "pypdf3": [
    "setuptools"
  ],
  "pypeg2": [
    "setuptools"
  ],
  "pypemicro": [
    "setuptools"
  ],
  "pyperclip": [
    "setuptools"
  ],
  "pyperf": [
    "setuptools"
  ],
  "pypeul": [
    "poetry-core"
  ],
  "pyphen": [
    "flit",
    "setuptools"
  ],
  "pyphotonfile": [
    "setuptools"
  ],
  "pypika-tortoise": [
    "poetry-core"
  ],
  "pypillowfight": [
    "setuptools"
  ],
  "pypinyin": [
    "setuptools"
  ],
  "pypiserver": [
    "setuptools"
  ],
  "pypitoken": [
    "poetry-core"
  ],
  "pyplaato": [
    "setuptools"
  ],
  "pypng": [
    "setuptools"
  ],
  "pypoint": [
    "setuptools"
  ],
  "pypoolstation": [
    "poetry-core",
    "setuptools"
  ],
  "pyppeteer": [
    "poetry-core",
    "setuptools"
  ],
  "pyprecice": [
    "cython",
    "setuptools"
  ],
  "pypresence": [
    "setuptools"
  ],
  "pyprind": [
    "setuptools"
  ],
  "pyprobables": [
    "setuptools"
  ],
  "pyprof2calltree": [
    "setuptools"
  ],
  "pyproj": [
    "cython",
    "setuptools"
  ],
  "pyproject-api": [
    "hatch-vcs",
    "hatchling",
    "setuptools"
  ],
  "pyproject-flake8": [
    "flit-core"
  ],
  "pyproject-hooks": [
    "flit-core"
  ],
  "pyproject-metadata": [
    "setuptools"
  ],
  "pyprosegur": [
    "setuptools"
  ],
  "pyprusalink": [
    "setuptools"
  ],
  "pypsrp": [
    "poetry-core",
    "setuptools"
  ],
  "pypubsub": [
    "setuptools"
  ],
  "pypugjs": [
    "setuptools"
  ],
  "pypykatz": [
    "setuptools"
  ],
  "pypytools": [
    "setuptools"
  ],
  "pyqldb": [
    "setuptools"
  ],
  "pyqrcode": [
    "setuptools"
  ],
  "pyqt-builder": [
    "setuptools"
  ],
  "pyqt3d": [
    "setuptools"
  ],
  "pyqt4": [
    "setuptools"
  ],
  "pyqt5": [
    "setuptools"
  ],
  "pyqt5-multimedia": [
    "setuptools"
  ],
  "pyqt5-sip": [
    "setuptools"
  ],
  "pyqt5-with-qtmultimedia": [
    "setuptools"
  ],
  "pyqt5-with-qtwebkit": [
    "setuptools"
  ],
  "pyqt6": [
    "setuptools"
  ],
  "pyqt6-sip": [
    "setuptools"
  ],
  "pyqtchart": [
    "setuptools"
  ],
  "pyqtdarktheme": [
    "poetry-core"
  ],
  "pyqtdatavisualization": [
    "setuptools"
  ],
  "pyqtgraph": [
    "setuptools"
  ],
  "pyqtwebengine": [
    "setuptools"
  ],
  "pyquaternion": [
    "setuptools"
  ],
  "pyquery": [
    "setuptools"
  ],
  "pyquil": [
    "poetry-core",
    "setuptools"
  ],
  "pyqvrpro": [
    "setuptools"
  ],
  "pyrabbit2": [
    "setuptools"
  ],
  "pyrad": [
    "poetry-core",
    "setuptools"
  ],
  "pyradiomics": [
    "setuptools"
  ],
  "pyradios": [
    "setuptools"
  ],
  "pyrainbird": [
    "setuptools"
  ],
  "pyramid": [
    "setuptools"
  ],
  "pyramid-chameleon": [
    "setuptools"
  ],
  "pyramid-deferred-sqla": [
    "setuptools"
  ],
  "pyramid-exclog": [
    "setuptools"
  ],
  "pyramid-force-https": [
    "setuptools"
  ],
  "pyramid-hawkauth": [
    "setuptools"
  ],
  "pyramid-heroku": [
    "setuptools"
  ],
  "pyramid-jinja2": [
    "setuptools"
  ],
  "pyramid-jwt": [
    "setuptools"
  ],
  "pyramid-mako": [
    "setuptools"
  ],
  "pyramid-mixpanel": [
    "setuptools"
  ],
  "pyramid-multiauth": [
    "setuptools"
  ],
  "pyramid-openapi3": [
    "poetry"
  ],
  "pyramid-redirect": [
    "setuptools"
  ],
  "pyramid-redis": [
    "setuptools"
  ],
  "pyramid-retry": [
    "setuptools"
  ],
  "pyramid-splinter": [
    "setuptools"
  ],
  "pyramid-tm": [
    "setuptools"
  ],
  "pyrate-limiter": [
    "poetry-core"
  ],
  "pyrdfa3": [
    "setuptools"
  ],
  "pyreadability": [
    "setuptools"
  ],
  "pyreadstat": [
    "cython"
  ],
  "pyrect": [
    "setuptools"
  ],
  "pyregion": [
    "cython",
    "setuptools",
    "setuptools-scm"
  ],
  "pyrepl": [
    "setuptools"
  ],
  "pyrevolve": [
    "cython_0",
    "setuptools"
  ],
  "pyrfc3339": [
    "setuptools"
  ],
  "pyrfxtrx": [
    "setuptools"
  ],
  "pyric": [
    "setuptools"
  ],
  "pyring-buffer": [
    "setuptools"
  ],
  "pyrisco": [
    "setuptools"
  ],
  "pyrituals": [
    "setuptools"
  ],
  "pyrmvtransport": [
    "flit",
    "setuptools"
  ],
  "pyro-api": [
    "setuptools"
  ],
  "pyro-ppl": [
    "setuptools"
  ],
  "pyro4": [
    "setuptools"
  ],
  "pyro5": [
    "setuptools"
  ],
  "pyrogram": [
    "setuptools"
  ],
  "pyroma": [
    "flit-core",
    "setuptools"
  ],
  "pyroute2": [
    "setuptools"
  ],
  "pyrr": [
    "setuptools"
  ],
  "pyrsistent": [
    "setuptools"
  ],
  "pyrss2gen": [
    "setuptools"
  ],
  "pyrtlsdr": [
    "setuptools"
  ],
  "pyruckus": [
    "setuptools"
  ],
  "pyrundeck": [
    "setuptools"
  ],
  "pysabnzbd": [
    "setuptools"
  ],
  "pysaj": [
    "setuptools"
  ],
  "pysam": [
    "cython",
    "setuptools"
  ],
  "pysaml2": [
    "poetry-core",
    "setuptools"
  ],
  "pysatochip": [
    "setuptools"
  ],
  "pysbd": [
    "setuptools"
  ],
  "pyscaffold": [
    "setuptools",
    "setuptools-scm"
  ],
  "pyscaffoldext-cookiecutter": [
    "setuptools",
    "setuptools-scm"
  ],
  "pyscaffoldext-custom-extension": [
    "setuptools",
    "setuptools-scm"
  ],
  "pyscaffoldext-django": [
    "setuptools",
    "setuptools-scm"
  ],
  "pyscaffoldext-dsproject": [
    "setuptools",
    "setuptools-scm"
  ],
  "pyscaffoldext-markdown": [
    "setuptools",
    "setuptools-scm"
  ],
  "pyscaffoldext-travis": [
    "setuptools",
    "setuptools-scm"
  ],
  "pyscard": [
    "setuptools"
  ],
  "pyscf": [
    "setuptools"
  ],
  "pyschedule": [
    "setuptools"
  ],
  "pyschemes": [
    "setuptools"
  ],
  "pyschlage": [
    "setuptools",
    "setuptools-scm"
  ],
  "pyscipopt": [
    "setuptools"
  ],
  "pyscreenshot": [
    "setuptools"
  ],
  "pyscreeze": [
    "setuptools"
  ],
  "pyscrypt": [
    "setuptools"
  ],
  "pyscss": [
    "setuptools"
  ],
  "pysdcp": [
    "setuptools"
  ],
  "pysdl2": [
    "setuptools"
  ],
  "pysecuritas": [
    "setuptools"
  ],
  "pysendfile": [
    "setuptools"
  ],
  "pysensibo": [
    "setuptools"
  ],
  "pysensors": [
    "setuptools"
  ],
  "pyserde": [
    "poetry",
    "poetry-dynamic-versioning"
  ],
  "pyserial": [
    "setuptools"
  ],
  "pyserial-asyncio": [
    "setuptools"
  ],
  "pyserial-asyncio-fast": [
    "setuptools"
  ],
  "pysftp": [
    "setuptools"
  ],
  "pysha3": [
    "setuptools"
  ],
  "pyshark": [
    "setuptools"
  ],
  "pyshex": [
    "pbr"
  ],
  "pyshexc": [
    "pbr"
  ],
  "pyshp": [
    "setuptools"
  ],
  "pysiaalarm": [
    "setuptools",
    "setuptools-scm"
  ],
  "pyside": [
    "setuptools"
  ],
  "pyside2": [
    "setuptools"
  ],
  "pyside6": [
    "setuptools"
  ],
  "pysideshiboken": [
    "setuptools"
  ],
  "pysidetools": [
    "setuptools"
  ],
  "pysigma": [
    "poetry-core",
    "setuptools"
  ],
  "pysigma-backend-elasticsearch": [
    "poetry-core",
    "setuptools"
  ],
  "pysigma-backend-insightidr": [
    "poetry-core",
    "setuptools"
  ],
  "pysigma-backend-opensearch": [
    "poetry-core",
    "setuptools"
  ],
  "pysigma-backend-qradar": [
    "poetry-core",
    "setuptools"
  ],
  "pysigma-backend-splunk": [
    "poetry-core",
    "setuptools"
  ],
  "pysigma-backend-sqlite": [
    "poetry-core"
  ],
  "pysigma-pipeline-crowdstrike": [
    "poetry-core",
    "setuptools"
  ],
  "pysigma-pipeline-sysmon": [
    "poetry-core",
    "setuptools"
  ],
  "pysigma-pipeline-windows": [
    "poetry-core",
    "setuptools"
  ],
  "pysignalclirestapi": [
    "setuptools"
  ],
  "pysigset": [
    "setuptools"
  ],
  "pysilero-vad": [
    "setuptools"
  ],
  "pysim": [
    "setuptools"
  ],
  "pysimplegui": [
    "setuptools"
  ],
  "pysingleton": [
    "setuptools"
  ],
  "pyskyqhub": [
    "setuptools"
  ],
  "pyskyqremote": [
    "setuptools"
  ],
  "pyslim": [
    "setuptools-scm"
  ],
  "pyslurm": [
    "cython",
    "setuptools"
  ],
  "pysma": [
    "setuptools"
  ],
  "pysmappee": [
    "setuptools"
  ],
  "pysmart": [
    "setuptools",
    "setuptools-scm"
  ],
  "pysmart-smartx": [
    "setuptools",
    "setuptools-scm"
  ],
  "pysmartapp": [
    "setuptools"
  ],
  "pysmartdl": [
    "setuptools"
  ],
  "pysmartthings": [
    "setuptools"
  ],
  "pysmb": [
    "setuptools"
  ],
  "pysmbc": [
    "setuptools"
  ],
  "pysmf": [
    "cython",
    "setuptools"
  ],
  "pysmi": [
    "setuptools"
  ],
  "pysmi-lextudio": [
    "poetry-core"
  ],
  "pysml": [
    "poetry-core",
    "setuptools"
  ],
  "pysmt": [
    "setuptools"
  ],
  "pysnmp": [
    "setuptools"
  ],
  "pysnmp-lextudio": [
    "poetry-core"
  ],
  "pysnmp-pyasn1": [
    "poetry-core",
    "setuptools"
  ],
  "pysnmp-pysmi": [
    "poetry-core",
    "setuptools"
  ],
  "pysnmpcrypto": [
    "setuptools"
  ],
  "pysnmplib": [
    "poetry-core",
    "setuptools"
  ],
  "pysnooper": [
    "setuptools"
  ],
  "pysnooz": [
    "poetry-core"
  ],
  "pysnow": [
    "poetry-core",
    "setuptools"
  ],
  "pysocks": [
    "setuptools"
  ],
  "pysolcast": [
    "poetry-core",
    "setuptools",
    "setuptools-scm"
  ],
  "pysolr": [
    "setuptools",
    "setuptools-scm"
  ],
  "pysoma": [
    "setuptools"
  ],
  "pysonos": [
    "setuptools"
  ],
  "pysoundfile": [
    "setuptools"
  ],
  "pyspark": [
    "setuptools"
  ],
  "pyspcwebgw": [
    "poetry-core",
    "setuptools"
  ],
  "pyspellchecker": [
    "setuptools"
  ],
  "pyspf": [
    "setuptools"
  ],
  "pyspice": [
    "setuptools"
  ],
  "pyspiflash": [
    "setuptools"
  ],
  "pyspinel": [
    "setuptools"
  ],
  "pyspnego": [
    "setuptools"
  ],
  "pysptk": [
    "cython",
    "setuptools"
  ],
  "pyspx": [
    "setuptools"
  ],
  "pysqlite": [
    "setuptools"
  ],
  "pysqlitecipher": [
    "setuptools"
  ],
  "pysqueezebox": [
    "setuptools"
  ],
  "pysrim": [
    "setuptools"
  ],
  "pysrt": [
    "setuptools"
  ],
  "pyssim": [
    "setuptools"
  ],
  "pystac": [
    "setuptools"
  ],
  "pystache": [
    "setuptools"
  ],
  "pystardict": [
    "setuptools",
    "setuptools-scm"
  ],
  "pystatgrab": [
    "cython",
    "setuptools"
  ],
  "pystemd": [
    "setuptools"
  ],
  "pystemmer": [
    "cython",
    "setuptools"
  ],
  "pystray": [
    "setuptools"
  ],
  "pysubs2": [
    "setuptools"
  ],
  "pysuez": [
    "setuptools"
  ],
  "pysvg-py3": [
    "setuptools"
  ],
  "pysvn": [
    "setuptools"
  ],
  "pyswitchbee": [
    "setuptools"
  ],
  "pyswitchbot": [
    "setuptools"
  ],
  "pysychonaut": [
    "setuptools"
  ],
  "pysyncobj": [
    "setuptools"
  ],
  "pysyncthru": [
    "setuptools"
  ],
  "pytabix": [
    "setuptools"
  ],
  "pytablewriter": [
    "setuptools"
  ],
  "pytado": [
    "setuptools"
  ],
  "pytaglib": [
    "cython",
    "setuptools"
  ],
  "pytankerkoenig": [
    "setuptools"
  ],
  "pytap2": [
    "setuptools"
  ],
  "pytautulli": [
    "setuptools"
  ],
  "pyte": [
    "setuptools"
  ],
  "pytedee-async": [
    "setuptools"
  ],
  "pytelegrambotapi": [
    "hatchling",
    "setuptools"
  ],
  "pytenable": [
    "setuptools"
  ],
  "pytensor": [
    "cython"
  ],
  "pytesseract": [
    "setuptools"
  ],
  "pytest": [
    "setuptools",
    "setuptools-scm"
  ],
  "pytest-6": [
    "setuptools",
    "setuptools-scm"
  ],
  "pytest-7": [
    "setuptools",
    "setuptools-scm"
  ],
  "pytest-aio": [
    "poetry-core",
    "setuptools"
  ],
  "pytest-aiohttp": [
    "setuptools",
    "setuptools-scm"
  ],
  "pytest-aioresponses": [
    "poetry"
  ],
  "pytest-annotate": [
    "setuptools"
  ],
  "pytest-ansible": [
    "setuptools",
    "setuptools-scm"
  ],
  "pytest-arraydiff": [
    "setuptools",
    "setuptools-scm"
  ],
  "pytest-astropy": [
    "setuptools",
    "setuptools-scm"
  ],
  "pytest-astropy-header": [
    "setuptools",
    "setuptools-scm"
  ],
  "pytest-asyncio": [
    "setuptools",
    "setuptools-scm"
  ],
  "pytest-asyncio-0-21": [
    "setuptools-scm"
  ],
  "pytest-base-url": [
    "hatch-vcs",
    "hatchling",
    "poetry-core"
  ],
  "pytest-bdd": [
    "poetry-core",
    "setuptools"
  ],
  "pytest-benchmark": [
    "setuptools"
  ],
  "pytest-black": [
    "setuptools",
    "setuptools-scm"
  ],
  "pytest-cache": [
    "setuptools"
  ],
  "pytest-cases": [
    "setuptools",
    "setuptools-scm"
  ],
  "pytest-catchlog": [
    "setuptools"
  ],
  "pytest-celery": [
    "flit-core",
    "setuptools"
  ],
  "pytest-check": [
    "flit-core",
    "setuptools"
  ],
  "pytest-cid": [
    "flit-core",
    "setuptools"
  ],
  "pytest-clarity": [
    "setuptools"
  ],
  "pytest-click": [
    "setuptools"
  ],
  "pytest-console-scripts": [
    "setuptools",
    "setuptools-scm"
  ],
  "pytest-cov": [
    "setuptools"
  ],
  "pytest-cram": [
    "setuptools"
  ],
  "pytest-datadir": [
    "setuptools",
    "setuptools-scm"
  ],
  "pytest-datafiles": [
    "setuptools"
  ],
  "pytest-dependency": [
    "setuptools"
  ],
  "pytest-describe": [
    "setuptools"
  ],
  "pytest-django": [
    "setuptools",
    "setuptools-scm"
  ],
  "pytest-docker": [
    "setuptools"
  ],
  "pytest-doctestplus": [
    "setuptools",
    "setuptools-scm"
  ],
  "pytest-dotenv": [
    "setuptools"
  ],
  "pytest-env": [
    "hatch-vcs",
    "hatchling",
    "setuptools"
  ],
  "pytest-error-for-skips": [
    "setuptools"
  ],
  "pytest-examples": [
    "hatchling"
  ],
  "pytest-expect": [
    "setuptools"
  ],
  "pytest-factoryboy": [
    "poetry-core",
    "setuptools"
  ],
  "pytest-filter-subpackage": [
    "setuptools",
    "setuptools-scm"
  ],
  "pytest-fixture-config": [
    "setuptools"
  ],
  "pytest-flake8": [
    "setuptools"
  ],
  "pytest-flakes": [
    "setuptools"
  ],
  "pytest-flask": [
    "setuptools",
    "setuptools-scm"
  ],
  "pytest-forked": [
    "setuptools",
    "setuptools-scm"
  ],
  "pytest-freezegun": [
    "setuptools"
  ],
  "pytest-freezer": [
    "flit-core"
  ],
  "pytest-gitconfig": [
    "pdm-backend"
  ],
  "pytest-golden": [
    "poetry-core"
  ],
  "pytest-harvest": [
    "setuptools-scm"
  ],
  "pytest-helpers-namespace": [
    "setuptools",
    "setuptools-scm"
  ],
  "pytest-html": [
    "hatch-vcs",
    "hatchling",
    "setuptools",
    "setuptools-scm"
  ],
  "pytest-httpbin": [
    "setuptools"
  ],
  "pytest-httpserver": [
    "poetry-core",
    "setuptools"
  ],
  "pytest-httpx": [
    "setuptools",
    "setuptools-scm"
  ],
  "pytest-instafail": [
    "setuptools"
  ],
  "pytest-isort": [
    "poetry-core",
    "setuptools"
  ],
  "pytest-json-report": [
    "setuptools"
  ],
  "pytest-jupyter": [
    "hatchling"
  ],
  "pytest-lazy-fixture": [
    "setuptools"
  ],
  "pytest-localserver": [
    "setuptools"
  ],
  "pytest-logdog": [
    "setuptools",
    "setuptools-scm"
  ],
  "pytest-metadata": [
    "hatch-vcs",
    "hatchling",
    "poetry-core",
    "setuptools",
    "setuptools-scm"
  ],
  "pytest-mock": [
    "setuptools",
    "setuptools-scm"
  ],
  "pytest-mockservers": [
    "poetry-core",
    "setuptools"
  ],
  "pytest-mpl": [
    "setuptools",
    "setuptools-scm"
  ],
  "pytest-mypy": [
    "setuptools",
    "setuptools-scm",
    "wheel"
  ],
  "pytest-mypy-plugins": [
    "setuptools"
  ],
  "pytest-notebook": [
    "flit-core"
  ],
  "pytest-openfiles": [
    "setuptools",
    "setuptools-scm"
  ],
  "pytest-order": [
    "setuptools"
  ],
  "pytest-ordering": [
    "setuptools"
  ],
  "pytest-param-files": [
    "flit-core",
    "setuptools"
  ],
  "pytest-playwright": [
    "setuptools-scm"
  ],
  "pytest-postgresql": [
    "setuptools"
  ],
  "pytest-profiling": [
    "setuptools",
    "setuptools-git"
  ],
  "pytest-pylint": [
    "setuptools"
  ],
  "pytest-pytestrail": [
    "setuptools-scm"
  ],
  "pytest-qt": [
    "setuptools",
    "setuptools-scm"
  ],
  "pytest-raises": [
    "setuptools"
  ],
  "pytest-raisesregexp": [
    "setuptools"
  ],
  "pytest-raisin": [
    "flit",
    "setuptools"
  ],
  "pytest-random-order": [
    "setuptools"
  ],
  "pytest-randomly": [
    "setuptools"
  ],
  "pytest-recording": [
    "hatchling"
  ],
  "pytest-redis": [
    "setuptools"
  ],
  "pytest-regressions": [
    "setuptools",
    "setuptools-scm"
  ],
  "pytest-remotedata": [
    "setuptools",
    "setuptools-scm"
  ],
  "pytest-repeat": [
    "hatch-vcs",
    "hatchling",
    "setuptools",
    "setuptools-scm"
  ],
  "pytest-rerunfailures": [
    "setuptools"
  ],
  "pytest-resource-path": [
    "setuptools"
  ],
  "pytest-reverse": [
    "setuptools"
  ],
  "pytest-runner": [
    "setuptools",
    "setuptools-scm"
  ],
  "pytest-select": [
    "poetry"
  ],
  "pytest-server-fixtures": [
    "setuptools"
  ],
  "pytest-services": [
    "setuptools",
    "setuptools-scm"
  ],
  "pytest-shutil": [
    "setuptools"
  ],
  "pytest-skip-slow": [
    "setuptools"
  ],
  "pytest-snapshot": [
    "setuptools",
    "setuptools-scm"
  ],
  "pytest-socket": [
    "poetry-core",
    "setuptools"
  ],
  "pytest-spec": [
    "poetry-core"
  ],
  "pytest-splinter": [
    "setuptools"
  ],
  "pytest-splinter4": [
    "setuptools"
  ],
  "pytest-subprocess": [
    "setuptools"
  ],
  "pytest-subtesthack": [
    "setuptools"
  ],
  "pytest-subtests": [
    "setuptools",
    "setuptools-scm"
  ],
  "pytest-sugar": [
    "setuptools"
  ],
  "pytest-test-utils": [
    "setuptools",
    "setuptools-scm"
  ],
  "pytest-testinfra": [
    "setuptools-scm"
  ],
  "pytest-testmon": [
    "setuptools"
  ],
  "pytest-textual-snapshot": [
    "poetry-core"
  ],
  "pytest-timeout": [
    "setuptools"
  ],
  "pytest-tornado": [
    "setuptools"
  ],
  "pytest-tornasync": [
    "setuptools"
  ],
  "pytest-trio": [
    "setuptools"
  ],
  "pytest-twisted": [
    "setuptools"
  ],
  "pytest-unordered": [
    "setuptools"
  ],
  "pytest-vcr": [
    "setuptools"
  ],
  "pytest-virtualenv": [
    "setuptools"
  ],
  "pytest-warnings": [
    "setuptools"
  ],
  "pytest-watch": [
    "setuptools"
  ],
  "pytest-xdist": [
    "setuptools",
    "setuptools-scm"
  ],
  "pytest-xprocess": [
    "setuptools",
    "setuptools-scm"
  ],
  "pytest-xvfb": [
    "setuptools"
  ],
  "pytestcache": [
    "setuptools"
  ],
  "pytestcov": [
    "setuptools"
  ],
  "pytestrunner": [
    "setuptools",
    "setuptools-scm"
  ],
  "python-apt": [
    "setuptools"
  ],
  "python-arango": [
    "setuptools",
    "setuptools-scm"
  ],
  "python-awair": [
    "poetry-core",
    "setuptools"
  ],
  "python-axolotl": [
    "setuptools"
  ],
  "python-axolotl-curve25519": [
    "setuptools"
  ],
  "python-barcode": [
    "setuptools",
    "setuptools-scm"
  ],
  "python-baseconv": [
    "setuptools"
  ],
  "python-benedict": [
    "setuptools"
  ],
  "python-bidi": [
    "setuptools"
  ],
  "python-binance": [
    "setuptools"
  ],
  "python-bitcoinlib": [
    "setuptools"
  ],
  "python-box": [
    "cython",
    "setuptools"
  ],
  "python-bring-api": [
    "setuptools"
  ],
  "python-bsblan": [
    "poetry-core"
  ],
  "python-cinderclient": [
    "pbr",
    "setuptools"
  ],
  "python-codon-tables": [
    "setuptools"
  ],
  "python-constraint": [
    "setuptools"
  ],
  "python-creole": [
    "poetry-core"
  ],
  "python-crfsuite": [
    "setuptools"
  ],
  "python-crontab": [
    "setuptools"
  ],
  "python-csxcad": [
    "cython",
    "setuptools"
  ],
  "python-ctags3": [
    "cython",
    "setuptools"
  ],
  "python-daemon": [
    "setuptools"
  ],
  "python-datemath": [
    "setuptools"
  ],
  "python-dateutil": [
    "setuptools",
    "setuptools-scm"
  ],
  "python-dbusmock": [
    "setuptools",
    "setuptools-scm"
  ],
  "python-decouple": [
    "setuptools"
  ],
  "python-didl-lite": [
    "setuptools"
  ],
  "python-digitalocean": [
    "setuptools"
  ],
  "python-djvulibre": [
    "cython",
    "setuptools"
  ],
  "python-docs-theme": [
    "flit-core"
  ],
  "python-docx": [
    "setuptools"
  ],
  "python-doi": [
    "setuptools"
  ],
  "python-dotenv": [
    "setuptools"
  ],
  "python-dxf": [
    "setuptools"
  ],
  "python-ecobee-api": [
    "setuptools"
  ],
  "python-editor": [
    "setuptools"
  ],
  "python-engineio": [
    "setuptools"
  ],
  "python-etcd": [
    "setuptools"
  ],
  "python-ethtool": [
    "setuptools"
  ],
  "python-family-hub-local": [
    "setuptools"
  ],
  "python-fedora": [
    "setuptools"
  ],
  "python-firebase": [
    "setuptools"
  ],
  "python-flirt": [
    "setuptools"
  ],
  "python-fontconfig": [
    "cython",
    "setuptools"
  ],
  "python-forecastio": [
    "setuptools"
  ],
  "python-frontmatter": [
    "setuptools"
  ],
  "python-fsutil": [
    "setuptools"
  ],
  "python-fx": [
    "setuptools"
  ],
  "python-gammu": [
    "setuptools"
  ],
  "python-gitlab": [
    "setuptools"
  ],
  "python-glanceclient": [
    "pbr",
    "setuptools"
  ],
  "python-gnupg": [
    "setuptools"
  ],
  "python-google-nest": [
    "setuptools"
  ],
  "python-gvm": [
    "poetry-core",
    "setuptools"
  ],
  "python-hcl2": [
    "setuptools"
  ],
  "python-heatclient": [
    "pbr",
    "setuptools"
  ],
  "python-hglib": [
    "setuptools"
  ],
  "python-hl7": [
    "setuptools"
  ],
  "python-homeassistant-analytics": [
    "poetry-core"
  ],
  "python-homewizard-energy": [
    "poetry-core",
    "setuptools"
  ],
  "python-hosts": [
    "setuptools"
  ],
  "python-hpilo": [
    "setuptools"
  ],
  "python-http-client": [
    "setuptools"
  ],
  "python-i18n": [
    "setuptools"
  ],
  "python-idzip": [
    "setuptools"
  ],
  "python-igraph": [
    "setuptools"
  ],
  "python-ipmi": [
    "setuptools"
  ],
  "python-ipware": [
    "setuptools"
  ],
  "python-ironicclient": [
    "pbr",
    "setuptools"
  ],
  "python-iso639": [
    "setuptools"
  ],
  "python-izone": [
    "setuptools",
    "setuptools-scm"
  ],
  "python-jenkins": [
    "pbr",
    "setuptools"
  ],
  "python-jose": [
    "setuptools"
  ],
  "python-json-logger": [
    "setuptools"
  ],
  "python-jsonrpc-server": [
    "setuptools"
  ],
  "python-juicenet": [
    "setuptools"
  ],
  "python-kasa": [
    "poetry-core",
    "setuptools"
  ],
  "python-keycloak": [
    "poetry-core",
    "setuptools"
  ],
  "python-keyczar": [
    "setuptools"
  ],
  "python-keystoneclient": [
    "pbr",
    "setuptools"
  ],
  "python-language-server": [
    "setuptools"
  ],
  "python-ldap": [
    "setuptools"
  ],
  "python-ldap-test": [
    "setuptools"
  ],
  "python-levenshtein": [
    "cython",
    "setuptools"
  ],
  "python-linux-procfs": [
    "setuptools"
  ],
  "python-logstash": [
    "setuptools"
  ],
  "python-louvain": [
    "setuptools"
  ],
  "python-lsp-black": [
    "setuptools"
  ],
  "python-lsp-jsonrpc": [
    "setuptools",
    "setuptools-scm"
  ],
  "python-lsp-ruff": [
    "setuptools"
  ],
  "python-lsp-server": [
    "setuptools",
    "setuptools-scm"
  ],
  "python-ly": [
    "setuptools"
  ],
  "python-lz4": [
    "setuptools",
    "setuptools-scm"
  ],
  "python-lzf": [
    "setuptools"
  ],
  "python-lzo": [
    "setuptools"
  ],
  "python-magic": [
    "setuptools"
  ],
  "python-manilaclient": [
    "pbr",
    "setuptools"
  ],
  "python-mapnik": [
    "setuptools"
  ],
  "python-markdown-math": [
    "setuptools"
  ],
  "python-matter-server": [
    "setuptools"
  ],
  "python-mbedtls": [
    "cython",
    "setuptools"
  ],
  "python-memcached": [
    "setuptools"
  ],
  "python-miio": [
    "poetry-core",
    "setuptools"
  ],
  "python-mimeparse": [
    "setuptools"
  ],
  "python-mnist": [
    "setuptools"
  ],
  "python-monkey-business": [
    "setuptools"
  ],
  "python-motionmount": [
    "setuptools"
  ],
  "python-mpd2": [
    "setuptools"
  ],
  "python-mpv-jsonipc": [
    "setuptools"
  ],
  "python-multipart": [
    "hatchling",
    "setuptools"
  ],
  "python-mystrom": [
    "setuptools"
  ],
  "python-ndn": [
    "poetry-core",
    "setuptools"
  ],
  "python-nest": [
    "setuptools"
  ],
  "python-nmap": [
    "setuptools"
  ],
  "python-nomad": [
    "setuptools"
  ],
  "python-novaclient": [
    "pbr",
    "setuptools"
  ],
  "python-nvd3": [
    "setuptools"
  ],
  "python-oauth2": [
    "setuptools"
  ],
  "python-olm": [
    "setuptools"
  ],
  "python-on-whales": [
    "setuptools"
  ],
  "python-opendata-transport": [
    "setuptools"
  ],
  "python-openems": [
    "cython_0",
    "setuptools"
  ],
  "python-opensky": [
    "poetry-core"
  ],
  "python-openstackclient": [
    "pbr",
    "setuptools"
  ],
  "python-openzwave": [
    "cython",
    "setuptools"
  ],
  "python-openzwave-mqtt": [
    "setuptools"
  ],
  "python-osc": [
    "setuptools"
  ],
  "python-otbr-api": [
    "setuptools"
  ],
  "python-owasp-zap-v2-4": [
    "setuptools"
  ],
  "python-packer": [
    "setuptools"
  ],
  "python-pae": [
    "poetry-core",
    "setuptools"
  ],
  "python-pam": [
    "setuptools"
  ],
  "python-periphery": [
    "setuptools"
  ],
  "python-picnic-api": [
    "setuptools"
  ],
  "python-pidfile": [
    "setuptools"
  ],
  "python-pipedrive": [
    "setuptools"
  ],
  "python-pkcs11": [
    "cython",
    "setuptools",
    "setuptools-scm"
  ],
  "python-prctl": [
    "setuptools"
  ],
  "python-ptrace": [
    "setuptools"
  ],
  "python-pushover": [
    "setuptools"
  ],
  "python-rabbitair": [
    "setuptools"
  ],
  "python-rapidjson": [
    "setuptools"
  ],
  "python-redis-lock": [
    "setuptools"
  ],
  "python-registry": [
    "setuptools"
  ],
  "python-roborock": [
    "poetry-core"
  ],
  "python-rtmidi": [
    "cython",
    "setuptools"
  ],
  "python-sat": [
    "setuptools"
  ],
  "python-schema-registry-client": [
    "setuptools"
  ],
  "python-simple-hipchat": [
    "setuptools"
  ],
  "python-slugify": [
    "setuptools"
  ],
  "python-smarttub": [
    "setuptools"
  ],
  "python-snap7": [
    "setuptools"
  ],
  "python-snappy": [
    "setuptools"
  ],
  "python-socketio": [
    "setuptools"
  ],
  "python-socks": [
    "setuptools"
  ],
  "python-songpal": [
    "poetry-core",
    "setuptools"
  ],
  "python-sql": [
    "setuptools"
  ],
  "python-status": [
    "setuptools"
  ],
  "python-stdnum": [
    "setuptools"
  ],
  "python-string-utils": [
    "setuptools"
  ],
  "python-subunit": [
    "setuptools"
  ],
  "python-swiftclient": [
    "pbr",
    "setuptools"
  ],
  "python-tado": [
    "setuptools"
  ],
  "python-tds": [
    "setuptools"
  ],
  "python-technove": [
    "poetry-core"
  ],
  "python-telegram": [
    "setuptools"
  ],
  "python-telegram-bot": [
    "setuptools"
  ],
  "python-toolbox": [
    "setuptools"
  ],
  "python-trovo": [
    "poetry",
    "poetry-core",
    "setuptools"
  ],
  "python-twitch-client": [
    "setuptools"
  ],
  "python-twitter": [
    "setuptools"
  ],
  "python-u2flib-host": [
    "setuptools"
  ],
  "python-ubersmithclient": [
    "pbr",
    "setuptools"
  ],
  "python-uinput": [
    "setuptools"
  ],
  "python-ulid": [
    "hatch-fancy-pypi-readme",
    "hatch-vcs",
    "hatchling",
    "setuptools",
    "setuptools-scm"
  ],
  "python-unshare": [
    "setuptools"
  ],
  "python-utils": [
    "setuptools"
  ],
  "python-vagrant": [
    "setuptools",
    "setuptools-scm"
  ],
  "python-velbus": [
    "setuptools"
  ],
  "python-vipaccess": [
    "setuptools"
  ],
  "python-vlc": [
    "setuptools"
  ],
  "python-whois": [
    "setuptools"
  ],
  "python-wink": [
    "setuptools"
  ],
  "python-xmp-toolkit": [
    "setuptools"
  ],
  "python-xz": [
    "setuptools-scm"
  ],
  "python-youtube": [
    "poetry-core"
  ],
  "python-zbar": [
    "setuptools"
  ],
  "python3-application": [
    "setuptools"
  ],
  "python3-eventlib": [
    "setuptools"
  ],
  "python3-gnutls": [
    "setuptools"
  ],
  "python3-openid": [
    "setuptools"
  ],
  "python3-saml": [
    "poetry-core",
    "setuptools"
  ],
  "pythoncatchconflictshook": [
    "setuptools"
  ],
  "pythondialog": [
    "setuptools"
  ],
  "pythonefl": [
    "setuptools"
  ],
  "pythonegardia": [
    "setuptools"
  ],
  "pythonfinder": [
    "setuptools"
  ],
  "pythonix": [
    "setuptools"
  ],
  "pythonnet": [
    "setuptools"
  ],
  "pythonping": [
    "setuptools"
  ],
  "pythran": [
    "setuptools"
  ],
  "pytibber": [
    "setuptools"
  ],
  "pytile": [
    "poetry-core",
    "setuptools"
  ],
  "pytils": [
    "poetry-core"
  ],
  "pytimeparse": [
    "setuptools"
  ],
  "pytkdocs": [
    "pdm-pep517"
  ],
  "pytlv": [
    "setuptools"
  ],
  "pytm": [
    "setuptools"
  ],
  "pytmx": [
    "setuptools"
  ],
  "pytoml": [
    "setuptools"
  ],
  "pytomlpp": [
    "setuptools"
  ],
  "pytomorrowio": [
    "setuptools"
  ],
  "pytoolconfig": [
    "pdm-pep517"
  ],
  "pytools": [
    "setuptools"
  ],
  "pytorch": [
    "setuptools"
  ],
  "pytorch-bin": [
    "setuptools"
  ],
  "pytorch-lightning": [
    "setuptools"
  ],
  "pytorch-metric-learning": [
    "setuptools"
  ],
  "pytorch-msssim": [
    "setuptools"
  ],
  "pytorch-pfn-extras": [
    "setuptools"
  ],
  "pytorchwithcuda": [
    "setuptools"
  ],
  "pytorchwithoutcuda": [
    "setuptools"
  ],
  "pytraccar": [
    "poetry-core",
    "setuptools"
  ],
  "pytradfri": [
    "setuptools"
  ],
  "pytrafikverket": [
    "setuptools"
  ],
  "pytransportnsw": [
    "setuptools"
  ],
  "pytransportnswv2": [
    "setuptools"
  ],
  "pytrends": [
    "setuptools",
    "setuptools-scm"
  ],
  "pytricia": [
    "setuptools"
  ],
  "pytrydan": [
    "poetry-core"
  ],
  "pyttsx3": [
    "setuptools"
  ],
  "pytube": [
    "setuptools"
  ],
  "pytun": [
    "setuptools"
  ],
  "pyturbojpeg": [
    "setuptools"
  ],
  "pytweening": [
    "setuptools"
  ],
  "pytwitchapi": [
    "setuptools"
  ],
  "pytz": [
    "setuptools"
  ],
  "pytz-deprecation-shim": [
    "setuptools"
  ],
  "pytzdata": [
    "poetry",
    "setuptools"
  ],
  "pyu2f": [
    "setuptools"
  ],
  "pyuavcan": [
    "setuptools"
  ],
  "pyudev": [
    "setuptools"
  ],
  "pyunifi": [
    "setuptools"
  ],
  "pyunifiprotect": [
    "hatch-vcs",
    "hatchling",
    "setuptools",
    "setuptools-scm"
  ],
  "pyunpack": [
    "setuptools"
  ],
  "pyupdate": [
    "setuptools"
  ],
  "pyupgrade": [
    "setuptools"
  ],
  "pyuptimerobot": [
    "setuptools"
  ],
  "pyusb": [
    "setuptools",
    "setuptools-scm"
  ],
  "pyuseragents": [
    "setuptools"
  ],
  "pyutil": [
    "setuptools"
  ],
  "pyutilib": [
    "setuptools"
  ],
  "pyuv": [
    "setuptools"
  ],
  "pyvcd": [
    "setuptools",
    "setuptools-scm"
  ],
  "pyvera": [
    "poetry-core",
    "setuptools"
  ],
  "pyverilog": [
    "setuptools"
  ],
  "pyversasense": [
    "setuptools"
  ],
  "pyvesync": [
    "setuptools"
  ],
  "pyvex": [
    "setuptools"
  ],
  "pyvicare": [
    "setuptools"
  ],
  "pyvips": [
    "setuptools"
  ],
  "pyvis": [
    "setuptools"
  ],
  "pyvisa": [
    "setuptools",
    "setuptools-scm"
  ],
  "pyvisa-py": [
    "setuptools",
    "setuptools-scm"
  ],
  "pyvisa-sim": [
    "setuptools",
    "setuptools-scm"
  ],
  "pyvista": [
    "setuptools"
  ],
  "pyviz-comms": [
    "hatch-jupyter-builder",
    "hatch-nodejs-version",
    "hatchling",
    "setuptools"
  ],
  "pyvizio": [
    "setuptools"
  ],
  "pyvlx": [
    "setuptools"
  ],
  "pyvmomi": [
    "setuptools"
  ],
  "pyvo": [
    "setuptools",
    "setuptools-scm"
  ],
  "pyvolumio": [
    "setuptools"
  ],
  "pyvoro": [
    "setuptools"
  ],
  "pywal": [
    "setuptools"
  ],
  "pywatchman": [
    "setuptools"
  ],
  "pywaterkotte": [
    "hatchling"
  ],
  "pywavefront": [
    "setuptools"
  ],
  "pywavelets": [
    "cython",
    "setuptools"
  ],
  "pywayland": [
    "setuptools"
  ],
  "pywaze": [
    "hatchling"
  ],
  "pywbem": [
    "pbr",
    "setuptools"
  ],
  "pyweatherflowrest": [
    "setuptools"
  ],
  "pyweatherflowudp": [
    "poetry-core"
  ],
  "pywebpush": [
    "setuptools"
  ],
  "pywebview": [
    "setuptools",
    "setuptools-scm"
  ],
  "pywemo": [
    "poetry-core",
    "setuptools"
  ],
  "pywerview": [
    "setuptools"
  ],
  "pywfa": [
    "cython",
    "setuptools"
  ],
  "pywilight": [
    "setuptools"
  ],
  "pywinrm": [
    "setuptools"
  ],
  "pywizlight": [
    "setuptools"
  ],
  "pywlroots": [
    "setuptools"
  ],
  "pyworld": [
    "cython",
    "setuptools"
  ],
  "pyws66i": [
    "setuptools"
  ],
  "pyx": [
    "setuptools"
  ],
  "pyxattr": [
    "setuptools"
  ],
  "pyxb": [
    "setuptools"
  ],
  "pyxbe": [
    "setuptools"
  ],
  "pyxdg": [
    "setuptools"
  ],
  "pyxeoma": [
    "setuptools"
  ],
  "pyxero": [
    "setuptools"
  ],
  "pyxiaomigateway": [
    "setuptools"
  ],
  "pyxis": [
    "setuptools"
  ],
  "pyxl3": [
    "setuptools"
  ],
  "pyxnat": [
    "setuptools"
  ],
  "pyyaml": [
    "cython_0",
    "setuptools"
  ],
  "pyyaml-env-tag": [
    "flit-core",
    "setuptools"
  ],
  "pyyaml-include": [
    "setuptools",
    "setuptools-scm"
  ],
  "pyyardian": [
    "setuptools"
  ],
  "pyzabbix": [
    "setuptools"
  ],
  "pyzbar": [
    "setuptools"
  ],
  "pyzerproc": [
    "setuptools"
  ],
  "pyzipper": [
    "setuptools"
  ],
  "pyzmq": [
    "cython",
    "packaging",
    "setuptools",
    "setuptools-scm"
  ],
  "pyzufall": [
    "setuptools"
  ],
  "qasync": [
    "poetry-core"
  ],
  "qbittorrent-api": [
    "setuptools",
    "setuptools-scm"
  ],
  "qcelemental": [
    "poetry-core",
    "setuptools"
  ],
  "qcengine": [
    "setuptools"
  ],
  "qcodes": [
    "setuptools"
  ],
  "qcodes-contrib-drivers": [
    "setuptools"
  ],
  "qcodes-loop": [
    "setuptools"
  ],
  "qcs-api-client": [
    "poetry-core",
    "setuptools"
  ],
  "qdarkstyle": [
    "setuptools"
  ],
  "qdldl": [
    "setuptools"
  ],
  "qdrant-client": [
    "poetry-core"
  ],
  "qds-sdk": [
    "setuptools"
  ],
  "qdx": [
    "poetry"
  ],
  "qemu": [
    "setuptools"
  ],
  "qiling": [
    "setuptools"
  ],
  "qimage2ndarray": [
    "setuptools"
  ],
  "qingping-ble": [
    "poetry-core",
    "setuptools"
  ],
  "qiskit": [
    "setuptools"
  ],
  "qiskit-aer": [
    "cython",
    "setuptools"
  ],
  "qiskit-finance": [
    "setuptools"
  ],
  "qiskit-ibmq-provider": [
    "setuptools"
  ],
  "qiskit-ignis": [
    "setuptools"
  ],
  "qiskit-machine-learning": [
    "setuptools"
  ],
  "qiskit-nature": [
    "setuptools"
  ],
  "qiskit-optimization": [
    "setuptools"
  ],
  "qiskit-terra": [
    "cython",
    "setuptools"
  ],
  "qmk-dotty-dict": [
    "poetry-core",
    "setuptools",
    "setuptools-scm"
  ],
  "qnap-qsw": [
    "setuptools"
  ],
  "qnapstats": [
    "setuptools"
  ],
  "qpsolvers": [
    "flit-core"
  ],
  "qrcode": [
    "setuptools"
  ],
  "qreactor": [
    "setuptools"
  ],
  "qscintilla": [
    "setuptools"
  ],
  "qscintilla-qt4": [
    "setuptools"
  ],
  "qscintilla-qt5": [
    "setuptools"
  ],
  "qstylizer": [
    "pbr",
    "setuptools"
  ],
  "qt5reactor": [
    "setuptools"
  ],
  "qtawesome": [
    "setuptools"
  ],
  "qtconsole": [
    "setuptools"
  ],
  "qtile": [
    "setuptools",
    "setuptools-scm"
  ],
  "qtile-extras": [
    "setuptools-scm"
  ],
  "qtpy": [
    "setuptools"
  ],
  "quadprog": [
    "cython",
    "setuptools"
  ],
  "qualysclient": [
    "setuptools"
  ],
  "quamash": [
    "setuptools"
  ],
  "quandl": [
    "setuptools"
  ],
  "quantile-python": [
    "setuptools"
  ],
  "quantiphy": [
    "flit-core",
    "setuptools"
  ],
  "quantiphy-eval": [
    "flit-core"
  ],
  "quantities": [
    "setuptools",
    "setuptools-scm"
  ],
  "quantulum3": [
    "setuptools"
  ],
  "quantum-gateway": [
    "setuptools"
  ],
  "quart": [
    "poetry-core"
  ],
  "quart-cors": [
    "poetry-core"
  ],
  "quart-flask-patch": [
    "poetry-core"
  ],
  "querystring-parser": [
    "setuptools"
  ],
  "questionary": [
    "poetry-core",
    "setuptools"
  ],
  "queuelib": [
    "setuptools"
  ],
  "qutip": [
    "cython_0",
    "setuptools"
  ],
  "r2pipe": [
    "setuptools"
  ],
  "rachiopy": [
    "setuptools"
  ],
  "radicale-infcloud": [
    "setuptools"
  ],
  "radio-beam": [
    "setuptools",
    "setuptools-scm"
  ],
  "radios": [
    "poetry-core",
    "setuptools"
  ],
  "radiotherm": [
    "setuptools"
  ],
  "radish-bdd": [
    "setuptools"
  ],
  "radon": [
    "poetry-core"
  ],
  "railroad-diagrams": [
    "setuptools"
  ],
  "rainbowstream": [
    "setuptools"
  ],
  "raincloudy": [
    "setuptools",
    "setuptools-scm"
  ],
  "ramlfications": [
    "setuptools"
  ],
  "random2": [
    "setuptools"
  ],
  "range-typed-integers": [
    "setuptools"
  ],
  "rangehttpserver": [
    "setuptools"
  ],
  "rangeparser": [
    "setuptools"
  ],
  "rapidfuzz": [
    "cmake",
    "cython",
    "scikit-build",
    "setuptools"
  ],
  "rapidfuzz-capi": [
    "setuptools"
  ],
  "rapidgzip": [
    "cython",
    "setuptools"
  ],
  "rapt-ble": [
    "poetry-core"
  ],
  "rarfile": [
    "setuptools"
  ],
  "rasterio": [
    "cython",
    "oldest-supported-numpy",
    "setuptools"
  ],
  "ratarmountcore": [
    "setuptools"
  ],
  "ratelim": [
    "setuptools"
  ],
  "ratelimit": [
    "setuptools"
  ],
  "ratelimiter": [
    "setuptools"
  ],
  "raven": [
    "setuptools"
  ],
  "rawkit": [
    "setuptools"
  ],
  "ray": [
    "cython"
  ],
  "rbtools": [
    "setuptools"
  ],
  "rcssmin": [
    "setuptools"
  ],
  "rdbms-subsetter": [
    "setuptools"
  ],
  "rdflib": [
    "poetry-core",
    {
      "buildSystem": "setuptools",
      "until": "6.3.0"
    },
    {
      "buildSystem": "poetry",
      "from": "6.3.0"
    }
  ],
  "rdkit": [
    "setuptools"
  ],
  "re-assert": [
    "setuptools"
  ],
  "reactivex": [
    "poetry-core"
  ],
  "readabilipy": [
    "setuptools"
  ],
  "readability-lxml": [
    "setuptools"
  ],
  "readchar": [
    "setuptools"
  ],
  "readlike": [
    "setuptools"
  ],
  "readmdict": [
    "poetry-core"
  ],
  "readme": [
    "setuptools"
  ],
  "readme-renderer": [
    "setuptools"
  ],
  "readstats": [
    "cython"
  ],
  "readthedocs-sphinx-ext": [
    "setuptools"
  ],
  "readtime": [
    "setuptools"
  ],
  "rebulk": [
    "setuptools"
  ],
  "recipe-scrapers": [
    "setuptools"
  ],
  "recline": [
    "setuptools"
  ],
  "recoll": [
    "setuptools"
  ],
  "recommonmark": [
    "setuptools"
  ],
  "reconplogger": [
    "setuptools"
  ],
  "recordlinkage": [
    "setuptools",
    "setuptools-scm"
  ],
  "recurring-ical-events": [
    "setuptools"
  ],
  "red-black-tree-mod": [
    "setuptools"
  ],
  "redbaron": [
    "setuptools"
  ],
  "redis": [
    "setuptools"
  ],
  "redis-om": [
    "poetry-core"
  ],
  "rednose": [
    "setuptools"
  ],
  "reedsolo": [
    "cython",
    "setuptools"
  ],
  "referencing": [
    "hatch-vcs",
    "hatchling"
  ],
  "refery": [
    "poetry-core"
  ],
  "reflink": [
    "setuptools"
  ],
  "regenmaschine": [
    "poetry-core",
    "setuptools"
  ],
  "regex": [
    "setuptools"
  ],
  "regional": [
    "setuptools"
  ],
  "reikna": [
    "setuptools"
  ],
  "related": [
    "setuptools"
  ],
  "relatorio": [
    "setuptools"
  ],
  "releases": [
    "setuptools"
  ],
  "remarshal": [
    "poetry-core",
    "setuptools"
  ],
  "remi": [
    "setuptools"
  ],
  "remotezip": [
    "setuptools"
  ],
  "renault-api": [
    "poetry-core",
    "setuptools"
  ],
  "rencode": [
    "cython",
    "setuptools"
  ],
  "renson-endura-delta": [
    "setuptools"
  ],
  "reolink": [
    "setuptools"
  ],
  "reolink-aio": [
    "setuptools"
  ],
  "reorder-python-imports": [
    "setuptools"
  ],
  "reparser": [
    "setuptools"
  ],
  "repath": [
    "setuptools"
  ],
  "repeated-test": [
    "setuptools-scm"
  ],
  "repocheck": [
    "setuptools"
  ],
  "reportengine": [
    "flit",
    "setuptools"
  ],
  "reportlab": [
    "setuptools"
  ],
  "repoze-lru": [
    "setuptools"
  ],
  "repoze-sphinx-autointerface": [
    "setuptools"
  ],
  "repoze-who": [
    "setuptools"
  ],
  "represent": [
    "setuptools"
  ],
  "reproject": [
    "cython",
    "setuptools",
    "setuptools-scm"
  ],
  "reptor": [
    "setuptools"
  ],
  "reqif": [
    "hatchling",
    "poetry-core",
    "setuptools"
  ],
  "requests": [
    "setuptools"
  ],
  "requests-aws4auth": [
    "setuptools"
  ],
  "requests-cache": [
    "poetry-core",
    "setuptools"
  ],
  "requests-credssp": [
    "setuptools"
  ],
  "requests-download": [
    "setuptools"
  ],
  "requests-file": [
    "setuptools",
    "setuptools-scm"
  ],
  "requests-futures": [
    "setuptools"
  ],
  "requests-gssapi": [
    "setuptools"
  ],
  "requests-hawk": [
    "setuptools"
  ],
  "requests-http-signature": [
    "setuptools",
    "setuptools-scm"
  ],
  "requests-ip-rotator": [
    "setuptools"
  ],
  "requests-kerberos": [
    "setuptools"
  ],
  "requests-mock": [
    "pbr",
    "setuptools"
  ],
  "requests-ntlm": [
    "setuptools"
  ],
  "requests-oauthlib": [
    "setuptools"
  ],
  "requests-pkcs12": [
    "setuptools"
  ],
  "requests-ratelimiter": [
    "poetry-core"
  ],
  "requests-toolbelt": [
    "setuptools"
  ],
  "requests-unixsocket": [
    "pbr",
    "setuptools"
  ],
  "requestsexceptions": [
    "pbr",
    "setuptools"
  ],
  "requirements-detector": [
    "poetry-core",
    "setuptools"
  ],
  "requirements-parser": [
    "poetry-core",
    "setuptools"
  ],
  "reretry": [
    "setuptools"
  ],
  "resampy": [
    "cython",
    "setuptools"
  ],
  "resend": [
    "setuptools"
  ],
  "reserved": [
    "setuptools"
  ],
  "resolvelib": [
    "setuptools"
  ],
  "responses": [
    "setuptools"
  ],
  "respx": [
    "setuptools"
  ],
  "resteasy": [
    "setuptools"
  ],
  "restfly": [
    "setuptools"
  ],
  "restrictedpython": [
    "setuptools"
  ],
  "restructuredtext-lint": [
    "setuptools"
  ],
  "restview": [
    "setuptools"
  ],
  "result": [
    "setuptools"
  ],
  "rethinkdb": [
    "setuptools"
  ],
  "retry": [
    "pbr",
    "setuptools"
  ],
  "retry-decorator": [
    "setuptools"
  ],
  "retrying": [
    "setuptools"
  ],
  "returns": [
    "poetry",
    "poetry-core",
    "setuptools"
  ],
  "retworkx": [
    "setuptools"
  ],
  "reuse": [
    "poetry-core"
  ],
  "rfc3339": [
    "setuptools"
  ],
  "rfc3339-validator": [
    "setuptools"
  ],
  "rfc3986": [
    "setuptools"
  ],
  "rfc3986-validator": [
    "pytest-runner",
    "setuptools"
  ],
  "rfc3987": [
    "setuptools"
  ],
  "rfc6555": [
    "setuptools"
  ],
  "rfc7464": [
    "setuptools"
  ],
  "rfcat": [
    "setuptools"
  ],
  "rflink": [
    "setuptools"
  ],
  "rich": [
    "poetry-core",
    "setuptools"
  ],
  "rich-argparse": [
    "hatchling"
  ],
  "rich-argparse-plus": [
    "flit",
    "flit-core"
  ],
  "rich-click": [
    "setuptools"
  ],
  "rich-pixels": [
    "poetry-core"
  ],
  "rich-rst": [
    "setuptools"
  ],
  "ring-doorbell": [
    "poetry-core",
    "setuptools"
  ],
  "rio-tiler": [
    {
      "buildSystem": "flit-core",
      "until": "4.0.0"
    },
    {
      "buildSystem": "hatchling",
      "from": "4.0.0"
    }
  ],
  "ripe-atlas-cousteau": [
    "setuptools"
  ],
  "ripe-atlas-sagan": [
    "setuptools"
  ],
  "riprova": [
    "setuptools"
  ],
  "ripser": [
    "cython",
    "setuptools"
  ],
  "riscv-config": [
    "setuptools"
  ],
  "rising": [
    "setuptools"
  ],
  "ritassist": [
    "setuptools"
  ],
  "rjpl": [
    "setuptools"
  ],
  "rjsmin": [
    "setuptools"
  ],
  "rki-covid-parser": [
    "setuptools"
  ],
  "rkm-codes": [
    "flit-core",
    "setuptools"
  ],
  "rlax": [
    "setuptools"
  ],
  "rlp": [
    "setuptools"
  ],
  "rmcl": [
    "poetry-core",
    "setuptools"
  ],
  "rmfuse": [
    "poetry-core"
  ],
  "rmrl": [
    "poetry-core",
    "setuptools"
  ],
  "rmscene": [
    "poetry-core"
  ],
  "rnc2rng": [
    "setuptools"
  ],
  "rnginline": [
    "poetry-core",
    "setuptools"
  ],
  "rns": [
    "setuptools"
  ],
  "roadlib": [
    "setuptools"
  ],
  "roadrecon": [
    "setuptools"
  ],
  "roadtools": [
    "setuptools"
  ],
  "roadtx": [
    "setuptools"
  ],
  "robomachine": [
    "setuptools"
  ],
  "robot-detection": [
    "setuptools"
  ],
  "robotframework": [
    "setuptools"
  ],
  "robotframework-databaselibrary": [
    "setuptools"
  ],
  "robotframework-excellib": [
    "setuptools"
  ],
  "robotframework-pythonlibcore": [
    "setuptools"
  ],
  "robotframework-requests": [
    "setuptools"
  ],
  "robotframework-selenium2library": [
    "setuptools"
  ],
  "robotframework-seleniumlibrary": [
    "setuptools"
  ],
  "robotframework-sshlibrary": [
    "setuptools"
  ],
  "robotstatuschecker": [
    "setuptools"
  ],
  "robotsuite": [
    "setuptools"
  ],
  "rocket-errbot": [
    "setuptools"
  ],
  "roku": [
    "setuptools"
  ],
  "rokuecp": [
    "poetry-core",
    "setuptools"
  ],
  "rollbar": [
    "setuptools"
  ],
  "roman": [
    "setuptools"
  ],
  "romy": [
    "setuptools"
  ],
  "ronin": [
    "setuptools"
  ],
  "roombapy": [
    "poetry-core",
    "setuptools"
  ],
  "roonapi": [
    "poetry-core",
    "setuptools"
  ],
  "rope": [
    "setuptools"
  ],
  "ropgadget": [
    "setuptools"
  ],
  "ropper": [
    "setuptools"
  ],
  "rotary-embedding-torch": [
    "setuptools"
  ],
  "roundrobin": [
    "setuptools"
  ],
  "routes": [
    "setuptools"
  ],
  "rova": [
    "setuptools"
  ],
  "rpcq": [
    "setuptools"
  ],
  "rpdb": [
    "setuptools"
  ],
  "rpi-bad-power": [
    "setuptools"
  ],
  "rpi-gpio": [
    "setuptools"
  ],
  "rpi-gpio2": [
    "setuptools"
  ],
  "rplcd": [
    "setuptools"
  ],
  "rply": [
    "setuptools"
  ],
  "rpmfile": [
    "setuptools",
    "setuptools-scm"
  ],
  "rpmfluff": [
    "setuptools"
  ],
  "rpy2": [
    "setuptools"
  ],
  "rpyc": [
    "hatchling",
    "setuptools"
  ],
  "rpyc4": [
    "hatchling",
    "setuptools"
  ],
  "rq": [
    "hatchling",
    "setuptools"
  ],
  "rsa": [
    "poetry-core",
    "setuptools"
  ],
  "rsskey": [
    "flit-core",
    "setuptools"
  ],
  "rst2ansi": [
    "setuptools"
  ],
  "rst2pdf": [
    "setuptools",
    "setuptools-scm"
  ],
  "rstcheck": [
    "poetry-core",
    "setuptools",
    "setuptools-scm"
  ],
  "rstcheck-core": [
    "poetry-core",
    "setuptools",
    "setuptools-scm"
  ],
  "rstr": [
    "setuptools",
    "setuptools-scm"
  ],
  "rtfde": [
    "setuptools"
  ],
  "rtmidi-python": [
    "cython_0",
    "setuptools"
  ],
  "rtmixer": [
    "cython",
    "setuptools"
  ],
  "rtoml": [
    "setuptools"
  ],
  "rtree": [
    "setuptools"
  ],
  "rtslib": [
    "setuptools"
  ],
  "rtsp-to-webrtc": [
    "setuptools"
  ],
  "ruamel-base": [
    "setuptools"
  ],
  "ruamel-yaml": [
    "setuptools"
  ],
  "ruamel-yaml-clib": [
    "cython",
    "setuptools"
  ],
  "rubymarshal": [
    "setuptools"
  ],
  "ruff-lsp": [
    "hatchling"
  ],
  "ruffus": [
    "setuptools"
  ],
  "rules": [
    "setuptools"
  ],
  "runs": [
    "poetry-core"
  ],
  "runway-python": [
    "setuptools"
  ],
  "ruuvitag-ble": [
    "hatchling"
  ],
  "ruyaml": [
    "setuptools",
    "setuptools-scm"
  ],
  "rx": [
    "setuptools"
  ],
  "rxv": [
    "setuptools",
    "setuptools-scm"
  ],
  "rzpipe": [
    "setuptools"
  ],
  "s2clientprotocol": [
    "setuptools"
  ],
  "s3-credentials": [
    "setuptools"
  ],
  "s3cmd": [
    "setuptools"
  ],
  "s3fs": [
    "setuptools"
  ],
  "s3transfer": [
    "setuptools"
  ],
  "sabctools": [
    "setuptools"
  ],
  "sabyenc": [
    "setuptools"
  ],
  "sabyenc3": [
    "setuptools"
  ],
  "sacn": [
    "setuptools"
  ],
  "sacred": [
    "setuptools"
  ],
  "sacremoses": [
    "setuptools"
  ],
  "safe": [
    "setuptools"
  ],
  "safeeyes": [
    "setuptools"
  ],
  "safeio": [
    "setuptools"
  ],
  "safetensors": [
    "setuptools"
  ],
  "safety": [
    "setuptools"
  ],
  "safety-schemas": [
    "hatchling"
  ],
  "sagemaker": [
    "setuptools"
  ],
  "salmon-mail": [
    "setuptools"
  ],
  "salt-pepper": [
    "setuptools",
    "setuptools-scm"
  ],
  "sampledata": [
    "setuptools"
  ],
  "samplerate": [
    "setuptools"
  ],
  "samsungctl": [
    "setuptools"
  ],
  "samsungtvws": [
    "setuptools"
  ],
  "sane": [
    "setuptools"
  ],
  "sane-python": [
    "poetry-core"
  ],
  "saneyaml": [
    "setuptools",
    "setuptools-scm"
  ],
  "sanic": [
    "poetry-core",
    "setuptools"
  ],
  "sanic-auth": [
    "setuptools"
  ],
  "sanic-routing": [
    "setuptools"
  ],
  "sanic-testing": [
    "setuptools"
  ],
  "sansio-multipart": [
    "setuptools"
  ],
  "sapi-python-client": [
    "setuptools",
    "setuptools-scm"
  ],
  "sarge": [
    "setuptools"
  ],
  "sarif-om": [
    "pbr",
    "setuptools"
  ],
  "sasmodels": [
    "setuptools"
  ],
  "sat-search": [
    "pytest-runner",
    "setuptools"
  ],
  "sat-stac": [
    "setuptools"
  ],
  "scalecodec": [
    "setuptools"
  ],
  "scalene": [
    "cython",
    "setuptools",
    "setuptools-scm"
  ],
  "scales": [
    "setuptools"
  ],
  "scancode-toolkit": [
    "setuptools"
  ],
  "scandir": [
    "setuptools"
  ],
  "scapy": [
    "setuptools"
  ],
  "schedule": [
    "setuptools"
  ],
  "schema": [
    "setuptools"
  ],
  "schema-salad": [
    "setuptools",
    "setuptools-scm"
  ],
  "schemainspect": [
    "poetry-core",
    "setuptools"
  ],
  "schemathesis": [
    "hatchling"
  ],
  "schemdraw": [
    "setuptools"
  ],
  "schiene": [
    "setuptools"
  ],
  "schwifty": [
    "hatch-vcs",
    "hatchling",
    "setuptools",
    "setuptools-scm"
  ],
  "scikit-bio": [
    "cython",
    "setuptools"
  ],
  "scikit-build": [
    "cython",
    {
      "buildSystem": "setuptools",
      "until": "0.17.0"
    },
    {
      "buildSystem": "setuptools-scm",
      "until": "0.17.0"
    },
    {
      "buildSystem": "hatch-fancy-pypi-readme",
      "from": "0.17.0"
    },
    {
      "buildSystem": "hatch-vcs",
      "from": "0.17.0"
    },
    {
      "buildSystem": "hatchling",
      "from": "0.17.0"
    }
  ],
  "scikit-build-core": [
    "hatch-vcs",
    "hatchling",
    "setuptools"
  ],
  "scikit-fmm": [
    "setuptools"
  ],
  "scikit-fuzzy": [
    "setuptools"
  ],
  "scikit-hep-testdata": [
    "setuptools",
    "setuptools-scm"
  ],
  "scikit-image": [
    "cython",
    "setuptools"
  ],
  "scikit-learn": [
    "oldest-supported-numpy",
    "setuptools",
    {
      "buildSystem": "cython_0",
      "until": "1.4.1"
    },
    {
      "buildSystem": "cython",
      "from": "1.4.1"
    }
  ],
  "scikit-learn-extra": [
    "cython",
    "setuptools"
  ],
  "scikit-misc": [
    "cython",
    "setuptools"
  ],
  "scikit-optimize": [
    "setuptools"
  ],
  "scikit-posthocs": [
    "setuptools"
  ],
  "scikit-rf": [
    "setuptools"
  ],
  "scikit-spatial": [
    "poetry"
  ],
  "scikit-survival": [
    "cython",
    "setuptools",
    "setuptools-scm"
  ],
  "scikit-tda": [
    "cython",
    "setuptools"
  ],
  "scikitimage": [
    "cython",
    "setuptools"
  ],
  "scikitlearn": [
    "cython",
    "setuptools"
  ],
  "scikits-odes": [
    "cython",
    "setuptools"
  ],
  "scim2-filter-parser": [
    "poetry-core"
  ],
  "scipy": [
    "pybind11",
    "pythran",
    "setuptools",
    "wheel",
    {
      "buildSystem": "cython_0",
      "until": "1.12.0"
    },
    {
      "buildSystem": "cython",
      "from": "1.12.0"
    }
  ],
  "scmrepo": [
    "setuptools",
    "setuptools-scm"
  ],
  "scooby": [
    "setuptools",
    "setuptools-scm"
  ],
  "scour": [
    "setuptools"
  ],
  "scp": [
    "setuptools"
  ],
  "scramp": [
    "setuptools"
  ],
  "scrap-engine": [
    "setuptools",
    "setuptools-scm"
  ],
  "scrapy": [
    "setuptools"
  ],
  "scrapy-deltafetch": [
    "setuptools"
  ],
  "scrapy-fake-useragent": [
    "setuptools"
  ],
  "scrapy-splash": [
    "setuptools"
  ],
  "screed": [
    "setuptools-scm"
  ],
  "screeninfo": [
    "poetry-core",
    "setuptools"
  ],
  "screenlogicpy": [
    "setuptools"
  ],
  "scripttest": [
    "setuptools"
  ],
  "scs": [
    "setuptools"
  ],
  "scylla-driver": [
    "cython",
    "setuptools"
  ],
  "sdds": [
    "setuptools"
  ],
  "sdnotify": [
    "setuptools"
  ],
  "seaborn": [
    {
      "buildSystem": "setuptools",
      "until": "0.12.0"
    },
    {
      "buildSystem": "flit-core",
      "from": "0.12.0"
    }
  ],
  "seabreeze": [
    "cython",
    "setuptools",
    "setuptools-scm"
  ],
  "seasonal": [
    "setuptools"
  ],
  "seatconnect": [
    "setuptools",
    "setuptools-scm"
  ],
  "seccomp": [
    "cython",
    "setuptools"
  ],
  "secp256k1": [
    "setuptools"
  ],
  "secretstorage": [
    "setuptools"
  ],
  "sectools": [
    "setuptools"
  ],
  "secure": [
    "setuptools"
  ],
  "securesystemslib": [
    "hatchling"
  ],
  "securetar": [
    "setuptools"
  ],
  "securityreporter": [
    "poetry-core"
  ],
  "seekpath": [
    "setuptools"
  ],
  "segments": [
    "setuptools"
  ],
  "segno": [
    "flit-core",
    "setuptools"
  ],
  "selectors2": [
    "setuptools"
  ],
  "selenium-wire": [
    "setuptools"
  ],
  "selinux": [
    "pip",
    "setuptools",
    "setuptools-scm"
  ],
  "semantic-version": [
    "setuptools"
  ],
  "semver": [
    "setuptools",
    "setuptools-scm"
  ],
  "send2trash": [
    "setuptools"
  ],
  "sendgrid": [
    "setuptools"
  ],
  "sense-energy": [
    "setuptools"
  ],
  "sensirion-ble": [
    "hatchling"
  ],
  "sensor-state-data": [
    "poetry-core",
    "setuptools"
  ],
  "sensorpro-ble": [
    "poetry-core",
    "setuptools"
  ],
  "sensorpush-ble": [
    "poetry-core",
    "setuptools"
  ],
  "sentence-transformers": [
    "setuptools"
  ],
  "sentencepiece": [
    "setuptools"
  ],
  "sentinel": [
    "poetry-core",
    "setuptools"
  ],
  "sentinels": [
    "setuptools"
  ],
  "sentry-sdk": [
    "setuptools"
  ],
  "sepaxml": [
    "setuptools"
  ],
  "seqdiag": [
    "setuptools"
  ],
  "seqeval": [
    "setuptools"
  ],
  "sequoia": [
    "setuptools"
  ],
  "serpent": [
    "setuptools"
  ],
  "serpy": [
    "setuptools"
  ],
  "servefile": [
    "setuptools"
  ],
  "serverlessrepo": [
    "setuptools"
  ],
  "service-identity": [
    {
      "buildSystem": "setuptools",
      "until": "23.1.0"
    },
    {
      "buildSystem": "hatch-fancy-pypi-readme",
      "from": "23.1.0"
    },
    {
      "buildSystem": "hatch-vcs",
      "from": "23.1.0"
    },
    {
      "buildSystem": "hatchling",
      "from": "23.1.0"
    }
  ],
  "setproctitle": [
    "setuptools"
  ],
  "setupmeta": [
    "setuptools",
    "setuptools-scm"
  ],
  "setuptools-changelog-shortener": [
    "setuptools"
  ],
  "setuptools-declarative-requirements": [
    "setuptools",
    "setuptools-scm"
  ],
  "setuptools-dso": [
    "setuptools"
  ],
  "setuptools-generate": [
    "setuptools-scm"
  ],
  "setuptools-gettext": [
    "setuptools"
  ],
  "setuptools-git": [
    "setuptools"
  ],
  "setuptools-git-versioning": [
    "setuptools"
  ],
  "setuptools-lint": [
    "setuptools"
  ],
  "setuptools-odoo": [
    "setuptools-scm"
  ],
  "setuptools-rust": [
    "setuptools",
    "setuptools-scm"
  ],
  "setuptools-scm": [
    "setuptools"
  ],
  "setuptools-scm-git-archive": [
    "setuptools",
    "setuptools-scm"
  ],
  "setuptools-trial": [
    "setuptools"
  ],
  "setuptoolsbuildhook": [
    "setuptools"
  ],
  "setuptoolscheckhook": [
    "setuptools"
  ],
  "setuptoolstrial": [
    "setuptools"
  ],
  "sev-snp-measure": [
    "setuptools"
  ],
  "seventeentrack": [
    "poetry-core",
    "setuptools"
  ],
  "sexpdata": [
    "setuptools"
  ],
  "sfepy": [
    "cython_0",
    "setuptools"
  ],
  "sfrbox-api": [
    "poetry-core"
  ],
  "sgmllib3k": [
    "setuptools"
  ],
  "sgp4": [
    "setuptools"
  ],
  "sh": [
    "poetry-core",
    "setuptools"
  ],
  "shamir-mnemonic": [
    "setuptools"
  ],
  "shandy-sqlfmt": [
    "poetry-core",
    "setuptools"
  ],
  "shap": [
    "setuptools",
    "setuptools-scm"
  ],
  "shapely": [
    "cython_0",
    "oldest-supported-numpy",
    "setuptools"
  ],
  "shapely-1-8": [
    "cython_0",
    "setuptools"
  ],
  "shaperglot": [
    "setuptools",
    "setuptools-scm"
  ],
  "sharedmem": [
    "setuptools"
  ],
  "sharkiq": [
    "setuptools"
  ],
  "sharkiqpy": [
    "setuptools"
  ],
  "sharp-aquos-rc": [
    "setuptools"
  ],
  "shazamio": [
    "poetry-core"
  ],
  "shellcheck-py": [
    "setuptools"
  ],
  "shellescape": [
    "setuptools"
  ],
  "shellingham": [
    "setuptools"
  ],
  "shelved-cache": [
    "poetry"
  ],
  "shexjsg": [
    "pbr"
  ],
  "shiboken2": [
    "setuptools"
  ],
  "shiboken6": [
    "setuptools"
  ],
  "shippai": [
    "setuptools"
  ],
  "shiv": [
    "setuptools"
  ],
  "shlib": [
    "flit-core"
  ],
  "shodan": [
    "setuptools"
  ],
  "shortuuid": [
    "poetry",
    "poetry-core",
    "setuptools"
  ],
  "should-dsl": [
    "setuptools"
  ],
  "show-in-file-manager": [
    "setuptools"
  ],
  "showit": [
    "setuptools"
  ],
  "shtab": [
    "setuptools",
    "setuptools-scm"
  ],
  "shutilwhich": [
    "setuptools"
  ],
  "sievelib": [
    "setuptools",
    "setuptools-scm"
  ],
  "signedjson": [
    "setuptools",
    "setuptools-scm"
  ],
  "signify": [
    "setuptools"
  ],
  "signxml": [
    "setuptools"
  ],
  "sigrok": [
    "setuptools"
  ],
  "sigstore": [
    "flit-core"
  ],
  "sigstore-protobuf-specs": [
    "flit-core"
  ],
  "sigstore-rekor-types": [
    "flit-core"
  ],
  "sigtools": [
    "setuptools",
    "setuptools-scm"
  ],
  "simanneal": [
    "setuptools"
  ],
  "simber": [
    "setuptools"
  ],
  "simpful": [
    "setuptools"
  ],
  "simple-di": [
    "setuptools"
  ],
  "simple-rest-client": [
    "setuptools"
  ],
  "simple-rlp": [
    "setuptools"
  ],
  "simple-salesforce": [
    "setuptools"
  ],
  "simple-term-menu": [
    "setuptools"
  ],
  "simple-websocket": [
    "setuptools"
  ],
  "simple-websocket-server": [
    "setuptools"
  ],
  "simpleaudio": [
    "setuptools"
  ],
  "simplebayes": [
    "setuptools"
  ],
  "simpleeval": [
    "setuptools"
  ],
  "simplefix": [
    "setuptools"
  ],
  "simplegeneric": [
    "setuptools"
  ],
  "simplehound": [
    "setuptools"
  ],
  "simplejson": [
    "setuptools"
  ],
  "simplekml": [
    "setuptools"
  ],
  "simplekv": [
    "setuptools"
  ],
  "simplenote": [
    "setuptools"
  ],
  "simplepush": [
    "setuptools"
  ],
  "simplesqlite": [
    "setuptools"
  ],
  "simplisafe-python": [
    "poetry-core",
    "setuptools"
  ],
  "simpy": [
    "setuptools",
    "setuptools-scm"
  ],
  "single-source": [
    "poetry-core"
  ],
  "single-version": [
    "poetry-core",
    "setuptools"
  ],
  "singledispatch": [
    "setuptools"
  ],
  "siobrultech-protocols": [
    "setuptools"
  ],
  "siosocks": [
    "setuptools"
  ],
  "sip": [
    "setuptools"
  ],
  "sip-4": [
    "setuptools"
  ],
  "six": [
    "setuptools"
  ],
  "sjcl": [
    "setuptools"
  ],
  "skein": [
    "setuptools"
  ],
  "skia-pathops": [
    "cython",
    "setuptools",
    "setuptools-scm"
  ],
  "skidl": [
    "setuptools"
  ],
  "skodaconnect": [
    "flit-core",
    "setuptools",
    "setuptools-scm"
  ],
  "skrl": [
    "setuptools"
  ],
  "skybellpy": [
    "setuptools"
  ],
  "skyfield": [
    "setuptools"
  ],
  "skytemple-dtef": [
    "setuptools"
  ],
  "skytemple-eventserver": [
    "setuptools"
  ],
  "skytemple-files": [
    "setuptools"
  ],
  "skytemple-icons": [
    "setuptools"
  ],
  "skytemple-rust": [
    "setuptools"
  ],
  "skytemple-ssb-debugger": [
    "setuptools"
  ],
  "skytemple-ssb-emulator": [
    "setuptools"
  ],
  "slack-bolt": [
    "setuptools"
  ],
  "slack-sdk": [
    "setuptools"
  ],
  "slackclient": [
    "setuptools"
  ],
  "sleepyq": [
    "setuptools"
  ],
  "slicedimage": [
    "setuptools"
  ],
  "slicer": [
    "setuptools"
  ],
  "slicerator": [
    "setuptools"
  ],
  "slippers": [
    "poetry"
  ],
  "slither-analyzer": [
    "setuptools",
    "setuptools-scm"
  ],
  "slixmpp": [
    "setuptools"
  ],
  "slob": [
    "setuptools"
  ],
  "slowapi": [
    "poetry-core",
    "setuptools"
  ],
  "slpp": [
    "setuptools"
  ],
  "slugid": [
    "setuptools"
  ],
  "slumber": [
    "setuptools"
  ],
  "sly": [
    "setuptools"
  ],
  "smart-meter-texas": [
    "setuptools"
  ],
  "smart-open": [
    "setuptools"
  ],
  "smarthab": [
    "setuptools"
  ],
  "smartypants": [
    "setuptools"
  ],
  "smbprotocol": [
    "setuptools"
  ],
  "smbus-cffi": [
    "setuptools"
  ],
  "smbus2": [
    "setuptools"
  ],
  "smdebug-rulesconfig": [
    "setuptools"
  ],
  "smhi-pkg": [
    "setuptools"
  ],
  "smmap": [
    "setuptools"
  ],
  "smpp-pdu": [
    "setuptools"
  ],
  "smpplib": [
    "setuptools"
  ],
  "smtpdfix": [
    "setuptools"
  ],
  "snakebite": [
    "setuptools"
  ],
  "snakemake-executor-plugin-cluster-generic": [
    "poetry-core"
  ],
  "snakemake-interface-common": [
    "poetry-core"
  ],
  "snakemake-interface-executor-plugins": [
    "poetry-core"
  ],
  "snakemake-interface-report-plugins": [
    "poetry-core"
  ],
  "snakemake-interface-storage-plugins": [
    "poetry-core"
  ],
  "snakemake-storage-plugin-s3": [
    "poetry-core"
  ],
  "snakemake-storage-plugin-xrootd": [
    "poetry-core"
  ],
  "snakeviz": [
    "setuptools"
  ],
  "snap-helpers": [
    "setuptools"
  ],
  "snapcast": [
    "setuptools"
  ],
  "snapshottest": [
    "setuptools"
  ],
  "sniffio": [
    "setuptools",
    "setuptools-scm"
  ],
  "snitun": [
    "setuptools"
  ],
  "snowballstemmer": [
    "setuptools"
  ],
  "snowflake-connector-python": [
    "cython",
    "setuptools"
  ],
  "snowflake-sqlalchemy": [
    "setuptools"
  ],
  "snscrape": [
    "setuptools",
    "setuptools-scm"
  ],
  "snuggs": [
    "setuptools"
  ],
  "social-auth-app-django": [
    "setuptools"
  ],
  "social-auth-core": [
    "setuptools"
  ],
  "socialscan": [
    "setuptools"
  ],
  "socid-extractor": [
    "setuptools"
  ],
  "socketio-client": [
    "setuptools"
  ],
  "sockjs": [
    "setuptools"
  ],
  "sockjs-tornado": [
    "setuptools"
  ],
  "socksio": [
    "flit-core",
    "setuptools"
  ],
  "socksipy-branch": [
    "setuptools"
  ],
  "soco": [
    "setuptools"
  ],
  "softlayer": [
    "setuptools"
  ],
  "solaredge": [
    "setuptools"
  ],
  "solax": [
    "setuptools",
    "setuptools-scm"
  ],
  "solc-select": [
    "setuptools"
  ],
  "solo-python": [
    "flit-core",
    "setuptools"
  ],
  "somajo": [
    "setuptools"
  ],
  "somecomfort": [
    "setuptools"
  ],
  "somfy-mylink-synergy": [
    "setuptools"
  ],
  "sonarr": [
    "setuptools"
  ],
  "sonora": [
    "poetry-core"
  ],
  "sonos-websocket": [
    "setuptools"
  ],
  "sopel": [
    "setuptools"
  ],
  "sorl-thumbnail": [
    "setuptools",
    "setuptools-scm"
  ],
  "sortedcollections": [
    "setuptools"
  ],
  "sortedcontainers": [
    "setuptools"
  ],
  "soundcloud-v2": [
    "setuptools"
  ],
  "sounddevice": [
    "setuptools"
  ],
  "soundfile": [
    "setuptools"
  ],
  "soupsieve": [
    "hatchling",
    "setuptools"
  ],
  "soxr": [
    "cython",
    "setuptools",
    "setuptools-scm"
  ],
  "spacy": [
    "cython_0",
    "setuptools"
  ],
  "spacy-alignments": [
    "setuptools"
  ],
  "spacy-legacy": [
    "setuptools"
  ],
  "spacy-loggers": [
    "setuptools"
  ],
  "spacy-pkuseg": [
    "cython",
    "setuptools"
  ],
  "spacy-transformers": [
    "setuptools"
  ],
  "spake2": [
    "setuptools"
  ],
  "spark-parser": [
    "setuptools"
  ],
  "sparklines": [
    "setuptools"
  ],
  "sparqlslurper": [
    "pbr"
  ],
  "sparse": [
    "setuptools",
    "setuptools-scm"
  ],
  "spatial-image": [
    "flit-core"
  ],
  "spdx-tools": [
    "setuptools",
    "setuptools-scm"
  ],
  "speaklater": [
    "setuptools"
  ],
  "speaklater3": [
    "setuptools"
  ],
  "spectral-cube": [
    "setuptools",
    "setuptools-scm"
  ],
  "speechrecognition": [
    "setuptools"
  ],
  "speedtest-cli": [
    "setuptools"
  ],
  "spglib": [
    "setuptools",
    "setuptools-scm"
  ],
  "sphfile": [
    "setuptools"
  ],
  "sphinx": [
    "cython",
    "flit-core",
    "setuptools"
  ],
  "sphinx-argparse": [
    "setuptools"
  ],
  "sphinx-autoapi": [
    "setuptools"
  ],
  "sphinx-autobuild": [
    "flit-core",
    "setuptools"
  ],
  "sphinx-autodoc-typehints": [
    "hatch-vcs",
    "hatchling",
    "setuptools"
  ],
  "sphinx-automodapi": [
    "cython",
    "setuptools-scm"
  ],
  "sphinx-basic-ng": [
    "setuptools"
  ],
  "sphinx-better-theme": [
    "setuptools"
  ],
  "sphinx-book-theme": [
    "setuptools"
  ],
  "sphinx-codeautolink": [
    "setuptools"
  ],
  "sphinx-comments": [
    "setuptools"
  ],
  "sphinx-copybutton": [
    "setuptools"
  ],
  "sphinx-design": [
    "flit-core",
    "setuptools"
  ],
  "sphinx-external-toc": [
    "flit-core",
    "setuptools"
  ],
  "sphinx-fortran": [
    "setuptools"
  ],
  "sphinx-hoverxref": [
    "flit-core"
  ],
  "sphinx-inline-tabs": [
    "flit-core",
    "setuptools"
  ],
  "sphinx-intl": [
    "setuptools"
  ],
  "sphinx-jinja": [
    "pbr",
    "setuptools"
  ],
  "sphinx-jquery": [
    "flit-core"
  ],
  "sphinx-js": [
    "setuptools"
  ],
  "sphinx-jupyterbook-latex": [
    "flit-core",
    "setuptools"
  ],
  "sphinx-markdown-parser": [
    "setuptools"
  ],
  "sphinx-material": [
    "setuptools"
  ],
  "sphinx-mdinclude": [
    "flit-core",
    "setuptools"
  ],
  "sphinx-multitoc-numbering": [
    "setuptools"
  ],
  "sphinx-notfound-page": [
    "flit-core",
    "setuptools"
  ],
  "sphinx-prompt": [
    "poetry-core"
  ],
  "sphinx-pypi-upload": [
    "setuptools"
  ],
  "sphinx-pytest": [
    "flit-core",
    "setuptools"
  ],
  "sphinx-rtd-dark-mode": [
    "setuptools"
  ],
  "sphinx-rtd-theme": [
    "setuptools"
  ],
  "sphinx-serve": [
    "setuptools"
  ],
  "sphinx-sitemap": [
    "setuptools"
  ],
  "sphinx-tabs": [
    "setuptools"
  ],
  "sphinx-testing": [
    "setuptools"
  ],
  "sphinx-thebe": [
    "hatch-vcs",
    "hatchling",
    "setuptools"
  ],
  "sphinx-togglebutton": [
    "setuptools"
  ],
  "sphinx-version-warning": [
    "setuptools"
  ],
  "sphinxcontrib-actdiag": [
    "setuptools"
  ],
  "sphinxcontrib-apidoc": [
    "pbr",
    "setuptools"
  ],
  "sphinxcontrib-applehelp": [
    "flit-core",
    "setuptools"
  ],
  "sphinxcontrib-autoapi": [
    "setuptools"
  ],
  "sphinxcontrib-bibtex": [
    "setuptools"
  ],
  "sphinxcontrib-blockdiag": [
    "setuptools"
  ],
  "sphinxcontrib-confluencebuilder": [
    "flit-core",
    "setuptools"
  ],
  "sphinxcontrib-devhelp": [
    "flit-core",
    "setuptools"
  ],
  "sphinxcontrib-excel-table": [
    "setuptools"
  ],
  "sphinxcontrib-fulltoc": [
    "pbr",
    "setuptools"
  ],
  "sphinxcontrib-htmlhelp": [
    "flit-core",
    "setuptools"
  ],
  "sphinxcontrib-httpdomain": [
    "setuptools"
  ],
  "sphinxcontrib-jquery": [
    {
      "buildSystem": "setuptools",
      "until": "3.0.0"
    },
    {
      "buildSystem": "flit-core",
      "from": "3.0.0"
    }
  ],
  "sphinxcontrib-jsmath": [
    "setuptools"
  ],
  "sphinxcontrib-katex": [
    "setuptools"
  ],
  "sphinxcontrib-newsfeed": [
    "setuptools"
  ],
  "sphinxcontrib-nwdiag": [
    "setuptools"
  ],
  "sphinxcontrib-openapi": [
    "setuptools",
    "setuptools-scm"
  ],
  "sphinxcontrib-plantuml": [
    "setuptools"
  ],
  "sphinxcontrib-programoutput": [
    "setuptools"
  ],
  "sphinxcontrib-qthelp": [
    "flit-core",
    "setuptools"
  ],
  "sphinxcontrib-seqdiag": [
    "setuptools"
  ],
  "sphinxcontrib-serializinghtml": [
    "flit-core",
    "setuptools"
  ],
  "sphinxcontrib-spelling": [
    "pbr",
    "setuptools",
    "setuptools-scm"
  ],
  "sphinxcontrib-tikz": [
    "setuptools"
  ],
  "sphinxcontrib-wavedrom": [
    "setuptools-scm"
  ],
  "sphinxcontrib-websupport": [
    "flit-core",
    "setuptools"
  ],
  "sphinxcontrib-youtube": [
    "flit-core"
  ],
  "sphinxemoji": [
    "setuptools"
  ],
  "sphinxext-opengraph": [
    "setuptools",
    "setuptools-scm"
  ],
  "spiderpy": [
    "poetry-core",
    "setuptools"
  ],
  "spidev": [
    "setuptools"
  ],
  "spinners": [
    "setuptools"
  ],
  "splinter": [
    "setuptools"
  ],
  "spotipy": [
    "setuptools"
  ],
  "spsdk": [
    "setuptools"
  ],
  "spur": [
    "setuptools"
  ],
  "spyder": [
    "setuptools"
  ],
  "spyder-kernels": [
    "setuptools"
  ],
  "spyse-python": [
    "setuptools"
  ],
  "spython": [
    "setuptools"
  ],
  "sqids": [
    "setuptools-scm"
  ],
  "sqlalchemy": [
    "cython",
    "setuptools"
  ],
  "sqlalchemy-1-4": [
    "setuptools"
  ],
  "sqlalchemy-aio": [
    "setuptools"
  ],
  "sqlalchemy-citext": [
    "setuptools"
  ],
  "sqlalchemy-continuum": [
    "setuptools"
  ],
  "sqlalchemy-i18n": [
    "setuptools"
  ],
  "sqlalchemy-jsonfield": [
    "setuptools",
    "setuptools-scm"
  ],
  "sqlalchemy-migrate": [
    "pbr",
    "setuptools"
  ],
  "sqlalchemy-mixins": [
    "setuptools"
  ],
  "sqlalchemy-utils": [
    "setuptools"
  ],
  "sqlalchemy-views": [
    "setuptools"
  ],
  "sqlalchemy2-stubs": [
    "setuptools"
  ],
  "sqlbag": [
    "poetry-core",
    "setuptools"
  ],
  "sqlglot": [
    "setuptools",
    {
      "buildSystem": "setuptools-scm",
      "from": "13.0.2"
    }
  ],
  "sqlite-fts4": [
    "setuptools"
  ],
  "sqlite-migrate": [
    "setuptools"
  ],
  "sqlite-utils": [
    "setuptools"
  ],
  "sqlitedict": [
    "setuptools"
  ],
  "sqliteschema": [
    "setuptools"
  ],
  "sqlmap": [
    "setuptools"
  ],
  "sqlmodel": [
    "poetry-core"
  ],
  "sqlobject": [
    "setuptools"
  ],
  "sqlparse": [
    {
      "buildSystem": "setuptools",
      "until": "0.4.4"
    },
    {
      "buildSystem": "flit-core",
      "from": "0.4.4",
      "until": "0.5.0"
    },
    {
      "buildSystem": "hatchling",
      "from": "0.5.0"
    }
  ],
  "sqltrie": [
    "setuptools-scm"
  ],
  "sre-yield": [
    "setuptools"
  ],
  "srp": [
    "setuptools"
  ],
  "srpenergy": [
    "setuptools"
  ],
  "srptools": [
    "setuptools"
  ],
  "srsly": [
    "cython_0",
    "setuptools"
  ],
  "srt": [
    "setuptools"
  ],
  "srvlookup": [
    "setuptools"
  ],
  "ssdeep": [
    "setuptools"
  ],
  "ssdp": [
    "flit-core",
    "pbr",
    "setuptools",
    "setuptools-scm"
  ],
  "ssdpy": [
    "setuptools"
  ],
  "sse-starlette": [
    "setuptools"
  ],
  "sseclient": [
    "setuptools"
  ],
  "sseclient-py": [
    "setuptools"
  ],
  "ssh-mitm": [
    "setuptools"
  ],
  "sshfs": [
    "setuptools",
    "setuptools-scm"
  ],
  "sshpubkeys": [
    "setuptools"
  ],
  "sshtunnel": [
    "setuptools"
  ],
  "sslib": [
    "setuptools"
  ],
  "stack-data": [
    "cython",
    "setuptools",
    "setuptools-scm"
  ],
  "stanio": [
    "setuptools"
  ],
  "stanza": [
    "setuptools"
  ],
  "starkbank-ecdsa": [
    "setuptools"
  ],
  "starlette": [
    "hatchling",
    "setuptools"
  ],
  "starlette-context": [
    "poetry-core"
  ],
  "starlette-testclient": [
    "hatchling"
  ],
  "starlette-wtf": [
    "setuptools"
  ],
  "starline": [
    "setuptools"
  ],
  "starsessions": [
    "poetry"
  ],
  "stashy": [
    "setuptools"
  ],
  "staticjinja": [
    "poetry-core",
    "setuptools"
  ],
  "statistics": [
    "setuptools"
  ],
  "statmake": [
    "poetry-core",
    "setuptools"
  ],
  "statsd": [
    "setuptools"
  ],
  "statsforecast": [
    "setuptools"
  ],
  "statsmodels": [
    "cython",
    "setuptools",
    "setuptools-scm"
  ],
  "statuscake": [
    "setuptools"
  ],
  "std-uritemplate": [
    "poetry-core"
  ],
  "std2": [
    "setuptools"
  ],
  "stdiomask": [
    "setuptools"
  ],
  "stdlib-list": [
    "flit-core",
    "setuptools"
  ],
  "stdlibs": [
    "flit-core"
  ],
  "steamodd": [
    "setuptools"
  ],
  "steamship": [
    "setuptools-scm"
  ],
  "stem": [
    "setuptools"
  ],
  "stestr": [
    "pbr",
    "setuptools"
  ],
  "stevedore": [
    "pbr",
    "setuptools"
  ],
  "stickytape": [
    "setuptools"
  ],
  "stim": [
    "setuptools"
  ],
  "stix2-patterns": [
    "setuptools"
  ],
  "stm32loader": [
    "flit-core",
    "setuptools"
  ],
  "stone": [
    "setuptools"
  ],
  "stookalert": [
    "setuptools"
  ],
  "stopit": [
    "setuptools"
  ],
  "stransi": [
    "poetry-core"
  ],
  "strategies": [
    "setuptools"
  ],
  "stravalib": [
    "setuptools",
    "setuptools-scm"
  ],
  "strawberry-graphql": [
    "poetry",
    "poetry-core",
    "setuptools"
  ],
  "strct": [
    "setuptools"
  ],
  "streamdeck": [
    "setuptools"
  ],
  "streaming-form-data": [
    "cython",
    "setuptools"
  ],
  "streamlabswater": [
    "setuptools"
  ],
  "streamlink": [
    "setuptools"
  ],
  "streamlit": [
    "setuptools"
  ],
  "streamz": [
    "setuptools"
  ],
  "strenum": [
    "setuptools"
  ],
  "strict-rfc3339": [
    "setuptools"
  ],
  "strictyaml": [
    "setuptools"
  ],
  "stringcase": [
    "setuptools"
  ],
  "stringly": [
    "setuptools"
  ],
  "stringparser": [
    "setuptools",
    "setuptools-scm"
  ],
  "stripe": [
    "setuptools"
  ],
  "striprtf": [
    "setuptools"
  ],
  "structlog": [
    "flit-core",
    "hatch-fancy-pypi-readme",
    "hatch-vcs",
    "hatchling",
    "setuptools"
  ],
  "structlog-overtime": [
    "setuptools"
  ],
  "structlog-sentry": [
    "poetry-core"
  ],
  "stumpy": [
    "setuptools"
  ],
  "stupidartnet": [
    "setuptools"
  ],
  "stups-cli-support": [
    "setuptools"
  ],
  "stups-fullstop": [
    "setuptools"
  ],
  "stups-pierone": [
    "setuptools"
  ],
  "stups-tokens": [
    "setuptools"
  ],
  "stups-zign": [
    "setuptools"
  ],
  "stytra": [
    "setuptools"
  ],
  "subarulink": [
    "setuptools"
  ],
  "subliminal": [
    "setuptools"
  ],
  "subprocess-tee": [
    "pip",
    "setuptools",
    "setuptools-scm",
    "setuptools-scm-git-archive"
  ],
  "subprocess32": [
    "setuptools",
    "setuptools-scm"
  ],
  "subunit": [
    "setuptools"
  ],
  "subunit2sql": [
    "pbr",
    "setuptools"
  ],
  "subzerod": [
    "setuptools"
  ],
  "succulent": [
    "poetry-core"
  ],
  "sudachidict-core": [
    "setuptools"
  ],
  "sudachidict-full": [
    "setuptools"
  ],
  "sudachidict-small": [
    "setuptools"
  ],
  "suds-community": [
    "setuptools"
  ],
  "summarytools": [
    "setuptools"
  ],
  "sumo": [
    "cython",
    "setuptools"
  ],
  "sumtypes": [
    "setuptools"
  ],
  "sunpy": [
    "setuptools",
    "setuptools-scm"
  ],
  "sunwatcher": [
    "setuptools"
  ],
  "sunweg": [
    "setuptools"
  ],
  "superqt": [
    "setuptools",
    "setuptools-scm"
  ],
  "supervise-api": [
    "setuptools"
  ],
  "supervisor": [
    "setuptools"
  ],
  "sure": [
    "setuptools"
  ],
  "surepy": [
    "poetry-core",
    "setuptools"
  ],
  "surt": [
    "setuptools"
  ],
  "survey": [
    "setuptools",
    "setuptools-scm"
  ],
  "svg-path": [
    "setuptools"
  ],
  "svg-py": [
    "flit-core"
  ],
  "svg2tikz": [
    "poetry-core"
  ],
  "svgelements": [
    "setuptools"
  ],
  "svglib": [
    "setuptools"
  ],
  "svgutils": [
    "setuptools"
  ],
  "svgwrite": [
    "setuptools"
  ],
  "svix-ksuid": [
    "setuptools"
  ],
  "swagger-spec-validator": [
    "setuptools"
  ],
  "swagger-ui-bundle": [
    "poetry-core",
    "setuptools"
  ],
  "swift": [
    "pbr",
    "setuptools"
  ],
  "swisshydrodata": [
    "setuptools"
  ],
  "switchbot-api": [
    "poetry-core"
  ],
  "swspotify": [
    "poetry-core",
    "setuptools"
  ],
  "sybil": [
    "setuptools"
  ],
  "symengine": [
    "cython",
    "setuptools"
  ],
  "sympy": [
    "setuptools"
  ],
  "symspellpy": [
    "setuptools"
  ],
  "syncedlyrics": [
    "poetry-core"
  ],
  "syncer": [
    "setuptools"
  ],
  "synergy": [
    "setuptools"
  ],
  "synologydsm-api": [
    "poetry-core",
    "setuptools"
  ],
  "syrupy": [
    "poetry-core"
  ],
  "syslog-rfc5424-formatter": [
    "setuptools"
  ],
  "systembridge": [
    "setuptools"
  ],
  "systembridgeconnector": [
    "setuptools"
  ],
  "systembridgemodels": [
    "setuptools"
  ],
  "systemd": [
    "setuptools"
  ],
  "systemd-python": [
    "setuptools"
  ],
  "sysv-ipc": [
    "setuptools"
  ],
  "tabcmd": [
    "setuptools",
    "setuptools-scm"
  ],
  "tableaudocumentapi": [
    "setuptools"
  ],
  "tableauserverclient": [
    "setuptools"
  ],
  "tabledata": [
    "setuptools"
  ],
  "tables": [
    "cython",
    "setuptools"
  ],
  "tableschema": [
    "setuptools"
  ],
  "tablib": [
    "setuptools",
    "setuptools-scm"
  ],
  "tabula-py": [
    "setuptools",
    "setuptools-scm"
  ],
  "tabulate": [
    "setuptools",
    {
      "buildSystem": "setuptools-scm",
      "from": "0.9.0"
    }
  ],
  "tabulator": [
    "setuptools"
  ],
  "tabview": [
    "setuptools"
  ],
  "tacacs-plus": [
    "pytest-runner",
    "setuptools"
  ],
  "tadasets": [
    "setuptools"
  ],
  "tag-expressions": [
    "setuptools"
  ],
  "tago": [
    "setuptools"
  ],
  "tagoio-sdk": [
    "poetry-core"
  ],
  "tahoma-api": [
    "setuptools"
  ],
  "tailer": [
    "setuptools"
  ],
  "tailscale": [
    "poetry-core",
    "setuptools"
  ],
  "tan": [
    {
      "buildSystem": "setuptools",
      "until": "22.12.0"
    },
    {
      "buildSystem": "setuptools-scm",
      "until": "22.12.0"
    },
    {
      "buildSystem": "hatch-fancy-pypi-readme",
      "from": "22.12.0"
    },
    {
      "buildSystem": "hatch-vcs",
      "from": "22.12.0"
    },
    {
      "buildSystem": "hatchling",
      "from": "22.12.0"
    }
  ],
  "tank-utility": [
    "setuptools"
  ],
  "tappy": [
    "setuptools"
  ],
  "tarsafe": [
    "poetry"
  ],
  "tasklib": [
    "setuptools"
  ],
  "taskw": [
    "setuptools"
  ],
  "taskw-ng": [
    "poetry-core"
  ],
  "tatsu": [
    "setuptools"
  ],
  "taxi": [
    "setuptools"
  ],
  "tba-api-v3client": [
    "setuptools"
  ],
  "tbats": [
    "setuptools"
  ],
  "tblib": [
    "setuptools"
  ],
  "tbm-utils": [
    "poetry-core",
    "setuptools"
  ],
  "tcolorpy": [
    "setuptools"
  ],
  "tcxparser": [
    "setuptools"
  ],
  "tcxreader": [
    "poetry-core",
    "setuptools"
  ],
  "tdir": [
    "poetry-core"
  ],
  "teamcity-messages": [
    "setuptools"
  ],
  "telegram": [
    "setuptools"
  ],
  "telegram-text": [
    "poetry-core"
  ],
  "telegraph": [
    "setuptools"
  ],
  "telepath": [
    "setuptools"
  ],
  "telethon": [
    "setuptools"
  ],
  "telethon-session-sqlalchemy": [
    "setuptools"
  ],
  "teletype": [
    "setuptools"
  ],
  "telfhash": [
    "setuptools"
  ],
  "tellduslive": [
    "setuptools"
  ],
  "temescal": [
    "setuptools"
  ],
  "tempest": [
    "pbr",
    "setuptools"
  ],
  "tempita": [
    "setuptools"
  ],
  "templateflow": [
    "setuptools-scm"
  ],
  "tempora": [
    "setuptools",
    "setuptools-scm"
  ],
  "tenacity": [
    "pbr",
    "setuptools",
    "setuptools-scm"
  ],
  "tencentcloud-sdk-python": [
    "setuptools"
  ],
  "tendo": [
    "setuptools",
    "setuptools-scm"
  ],
  "tensorboard": [
    "setuptools"
  ],
  "tensorboard-data-server": [
    "setuptools"
  ],
  "tensorboard-plugin-profile": [
    "setuptools"
  ],
  "tensorboard-plugin-wit": [
    "setuptools"
  ],
  "tensorboardx": [
    "setuptools",
    "setuptools-scm"
  ],
  "tensordict": [
    "setuptools"
  ],
  "tensorflow": [
    "setuptools"
  ],
  "tensorflow-bin": [
    "setuptools"
  ],
  "tensorflow-bin-2": [
    "setuptools"
  ],
  "tensorflow-build": [
    "setuptools"
  ],
  "tensorflow-build-2": [
    "setuptools"
  ],
  "tensorflow-datasets": [
    "setuptools"
  ],
  "tensorflow-estimator": [
    "setuptools"
  ],
  "tensorflow-estimator-2": [
    "setuptools"
  ],
  "tensorflow-metadata": [
    "setuptools"
  ],
  "tensorflow-probability": [
    "setuptools"
  ],
  "tensorflow-tensorboard": [
    "setuptools"
  ],
  "tensorflow-tensorboard-2": [
    "setuptools"
  ],
  "tensorflowwithcuda": [
    "setuptools"
  ],
  "tensorflowwithoutcuda": [
    "setuptools"
  ],
  "tensorly": [
    "setuptools"
  ],
  "tensorrt": [
    "setuptools"
  ],
  "termcolor": [
    "hatch-vcs",
    "hatchling",
    "setuptools"
  ],
  "terminado": [
    "hatchling",
    "setuptools"
  ],
  "terminaltables": [
    "poetry",
    "setuptools"
  ],
  "termplotlib": [
    "setuptools"
  ],
  "termstyle": [
    "setuptools"
  ],
  "tern": [
    "pbr",
    "setuptools"
  ],
  "tesla-fleet-api": [
    "setuptools"
  ],
  "tesla-powerwall": [
    "setuptools"
  ],
  "tesla-wall-connector": [
    "poetry-core",
    "setuptools"
  ],
  "teslajsonpy": [
    "poetry-core",
    "setuptools"
  ],
  "tess": [
    "cython",
    "setuptools"
  ],
  "tesserocr": [
    "cython",
    "setuptools"
  ],
  "test-tube": [
    "setuptools"
  ],
  "testbook": [
    "setuptools"
  ],
  "testcontainers": [
    "poetry-core",
    "setuptools"
  ],
  "testfixtures": [
    "setuptools"
  ],
  "testing-common-database": [
    "setuptools"
  ],
  "testing-postgresql": [
    "setuptools"
  ],
  "testpath": [
    "flit",
    "flit-core",
    "setuptools"
  ],
  "testrail-api": [
    "setuptools-scm"
  ],
  "testrepository": [
    "pbr",
    "setuptools"
  ],
  "testresources": [
    "pbr",
    "setuptools"
  ],
  "testscenarios": [
    "pbr",
    "setuptools"
  ],
  "testtools": [
    "hatch-vcs",
    "hatchling",
    "pbr",
    "setuptools"
  ],
  "texsoup": [
    "setuptools"
  ],
  "text-unidecode": [
    "setuptools"
  ],
  "textacy": [
    "setuptools"
  ],
  "textdistance": [
    "setuptools"
  ],
  "textfsm": [
    "setuptools"
  ],
  "textile": [
    "setuptools"
  ],
  "textnets": [
    "cython",
    "poetry-core",
    "setuptools"
  ],
  "textparser": [
    "setuptools-scm"
  ],
  "texttable": [
    "setuptools"
  ],
  "textual": [
    "poetry-core",
    "setuptools"
  ],
  "textual-dev": [
    "poetry-core",
    "setuptools"
  ],
  "textual-fastdatatable": [
    "poetry-core",
    "setuptools"
  ],
  "textual-textarea": [
    "poetry-core",
    "setuptools"
  ],
  "textual-universal-directorytree": [
    "hatchling"
  ],
  "textwrap3": [
    "setuptools"
  ],
  "textx": [
    "setuptools"
  ],
  "tflearn": [
    "setuptools"
  ],
  "tftpy": [
    "setuptools"
  ],
  "tgcrypto": [
    "setuptools"
  ],
  "theano": [
    "setuptools"
  ],
  "theano-pymc": [
    "setuptools"
  ],
  "theanowithcuda": [
    "setuptools"
  ],
  "theanowithoutcuda": [
    "setuptools"
  ],
  "thefuzz": [
    "setuptools"
  ],
  "thelogrus": [
    "poetry-core"
  ],
  "thermobeacon-ble": [
    "poetry-core",
    "setuptools"
  ],
  "thermopro-ble": [
    "poetry-core",
    "setuptools"
  ],
  "thespian": [
    "setuptools"
  ],
  "thinc": [
    "cython_0",
    "setuptools"
  ],
  "thorlabspm100": [
    "setuptools-scm"
  ],
  "threadloop": [
    "setuptools"
  ],
  "threadpool": [
    "setuptools"
  ],
  "threadpoolctl": [
    "flit-core",
    "setuptools"
  ],
  "threat9-test-bed": [
    "setuptools",
    "setuptools-scm"
  ],
  "three-merge": [
    "setuptools"
  ],
  "thrift": [
    "setuptools"
  ],
  "thrift-sasl": [
    "setuptools"
  ],
  "thriftpy2": [
    "cython",
    "setuptools"
  ],
  "thttp": [
    "setuptools"
  ],
  "tidalapi": [
    "poetry-core"
  ],
  "tidyexc": [
    "flit"
  ],
  "tidylib": [
    "setuptools"
  ],
  "tifffile": [
    "setuptools"
  ],
  "tika": [
    "setuptools"
  ],
  "tika-client": [
    "hatchling"
  ],
  "tiktoken": [
    "setuptools"
  ],
  "tikzplotlib": [
    "flit-core",
    "setuptools"
  ],
  "tilequant": [
    "setuptools"
  ],
  "tiler": [
    "setuptools",
    "setuptools-scm"
  ],
  "tilt-ble": [
    "poetry-core",
    "setuptools"
  ],
  "time-machine": [
    "setuptools"
  ],
  "timeago": [
    "setuptools"
  ],
  "timecop": [
    "setuptools"
  ],
  "timelib": [
    "cython",
    "setuptools"
  ],
  "timeout-decorator": [
    "setuptools"
  ],
  "timeslot": [
    "poetry-core"
  ],
  "timetagger": [
    "setuptools"
  ],
  "timezonefinder": [
    "poetry-core",
    "setuptools"
  ],
  "timing-asgi": [
    "poetry-core"
  ],
  "tiny-cuda-nn": [
    "setuptools"
  ],
  "tiny-proxy": [
    "setuptools"
  ],
  "tinycss": [
    "cython",
    "setuptools"
  ],
  "tinycss2": [
    "flit-core",
    "setuptools"
  ],
  "tinydb": [
    "poetry-core",
    "setuptools"
  ],
  "tinygrad": [
    "setuptools"
  ],
  "tinyobjloader-py": [
    "setuptools"
  ],
  "tinysegmenter": [
    "setuptools"
  ],
  "tissue": [
    "setuptools"
  ],
  "titlecase": [
    "setuptools",
    "setuptools-scm"
  ],
  "tkcalendar": [
    "setuptools"
  ],
  "tkinter": [
    "setuptools"
  ],
  "tld": [
    "setuptools"
  ],
  "tldextract": [
    "setuptools",
    "setuptools-scm"
  ],
  "tlds": [
    "setuptools"
  ],
  "tls-client": [
    "setuptools"
  ],
  "tls-parser": [
    "setuptools"
  ],
  "tlsh": [
    "setuptools"
  ],
  "tlslite-ng": [
    "setuptools"
  ],
  "tmb": [
    "setuptools"
  ],
  "todoist": [
    "setuptools"
  ],
  "todoist-api-python": [
    "poetry-core"
  ],
  "toga": [
    "setuptools",
    "setuptools-scm"
  ],
  "toga-core": [
    "setuptools",
    "setuptools-scm"
  ],
  "toga-gtk": [
    "setuptools",
    "setuptools-scm"
  ],
  "toggl-cli": [
    "pbr",
    "setuptools"
  ],
  "token-bucket": [
    "setuptools"
  ],
  "tokenize-rt": [
    "setuptools"
  ],
  "tokenizers": [
    "setuptools"
  ],
  "tokenlib": [
    "setuptools"
  ],
  "tokentrim": [
    "poetry-core"
  ],
  "tololib": [
    "setuptools",
    "setuptools-scm"
  ],
  "toml": [
    "setuptools"
  ],
  "toml-adapt": [
    "poetry-core",
    "setuptools"
  ],
  "toml-cli": [
    "poetry"
  ],
  "toml-sort": [
    "poetry"
  ],
  "tomlcheck": [
    "poetry"
  ],
  "tomli": [
    {
      "buildSystem": "poetry-core",
      "until": "1.0.2"
    },
    {
      "buildSystem": "flit-core",
      "from": "1.0.2"
    }
  ],
  "tomli-w": [
    "flit-core",
    "setuptools"
  ],
  "tomlkit": [
    "poetry-core",
    "setuptools"
  ],
  "tools": [
    "setuptools"
  ],
  "toolz": [
    "setuptools"
  ],
  "toonapi": [
    "setuptools"
  ],
  "toposort": [
    "setuptools"
  ],
  "torch": [
    "setuptools"
  ],
  "torch-audiomentations": [
    "setuptools"
  ],
  "torch-bin": [
    "setuptools"
  ],
  "torch-pitch-shift": [
    "setuptools"
  ],
  "torch-tb-profiler": [
    "setuptools"
  ],
  "torchaudio-bin": [
    "setuptools"
  ],
  "torchfile": [
    "setuptools"
  ],
  "torchgpipe": [
    "setuptools"
  ],
  "torchinfo": [
    "setuptools"
  ],
  "torchmetrics": [
    "setuptools"
  ],
  "torchrl": [
    "setuptools"
  ],
  "torchsde": [
    "setuptools"
  ],
  "torchvision": [
    "setuptools"
  ],
  "torchvision-bin": [
    "setuptools"
  ],
  "torchwithcuda": [
    "setuptools"
  ],
  "torchwithoutcuda": [
    "setuptools"
  ],
  "tornado": [
    "setuptools"
  ],
  "tornado-utils": [
    "setuptools"
  ],
  "torpy": [
    "setuptools"
  ],
  "torrent-parser": [
    "setuptools"
  ],
  "torrequest": [
    "setuptools"
  ],
  "tortoise-orm": [
    "poetry-core"
  ],
  "total-connect-client": [
    "setuptools"
  ],
  "towncrier": [
    "hatchling",
    "setuptools"
  ],
  "tox": [
    "hatch-vcs",
    "hatchling",
    "setuptools",
    "setuptools-scm"
  ],
  "tplink-omada-client": [
    "hatchling"
  ],
  "tpm2-pytss": [
    "setuptools",
    "setuptools-scm"
  ],
  "tqdm": [
    "setuptools",
    "setuptools-scm"
  ],
  "traceback2": [
    "pbr",
    "setuptools"
  ],
  "tracerite": [
    "setuptools-scm"
  ],
  "tracing": [
    "setuptools"
  ],
  "trackpy": [
    "setuptools"
  ],
  "trafilatura": [
    "setuptools"
  ],
  "trailrunner": [
    "flit-core"
  ],
  "traitlets": [
    "setuptools",
    {
      "buildSystem": "flit-core",
      "until": "5.2.1"
    },
    {
      "buildSystem": "hatchling",
      "from": "5.2.1"
    }
  ],
  "traits": [
    "setuptools"
  ],
  "traitsui": [
    "setuptools"
  ],
  "traittypes": [
    "setuptools"
  ],
  "transaction": [
    "setuptools"
  ],
  "transformers": [
    "setuptools"
  ],
  "transforms3d": [
    "setuptools"
  ],
  "transitions": [
    "setuptools"
  ],
  "translatepy": [
    "setuptools"
  ],
  "translationstring": [
    "setuptools"
  ],
  "transliterate": [
    "setuptools"
  ],
  "transmission-rpc": [
    "poetry-core",
    "setuptools"
  ],
  "transmissionrpc": [
    "setuptools"
  ],
  "travertino": [
    "setuptools"
  ],
  "trectools": [
    "setuptools"
  ],
  "tree-sitter": [
    "setuptools"
  ],
  "treelog": [
    "setuptools"
  ],
  "treeo": [
    "poetry-core",
    "setuptools"
  ],
  "treex": [
    "poetry-core",
    "setuptools"
  ],
  "treq": [
    "setuptools"
  ],
  "trezor": [
    "setuptools"
  ],
  "trezor-agent": [
    "setuptools"
  ],
  "trfl": [
    "setuptools"
  ],
  "trimesh": [
    "setuptools"
  ],
  "trino": [
    "setuptools"
  ],
  "trino-python-client": [
    "setuptools"
  ],
  "trio": [
    "setuptools"
  ],
  "trio-asyncio": [
    "setuptools"
  ],
  "trio-websocket": [
    "setuptools"
  ],
  "troposphere": [
    "setuptools"
  ],
  "trove-classifiers": [
    "calver",
    "setuptools"
  ],
  "trueskill": [
    "setuptools"
  ],
  "trustme": [
    "setuptools"
  ],
  "truststore": [
    "flit-core"
  ],
  "trytond": [
    "setuptools"
  ],
  "tskit": [
    "setuptools-scm"
  ],
  "ttls": [
    "poetry-core",
    "setuptools"
  ],
  "ttn-client": [
    "hatchling"
  ],
  "ttp": [
    "poetry-core",
    "setuptools"
  ],
  "ttp-templates": [
    "poetry-core",
    "setuptools"
  ],
  "tubes": [
    "setuptools"
  ],
  "tubeup": [
    "setuptools"
  ],
  "tuf": [
    "hatchling"
  ],
  "tumpa": [
    "setuptools"
  ],
  "tunigo": [
    "setuptools"
  ],
  "turnt": [
    "flit",
    "setuptools"
  ],
  "tusker": [
    "poetry"
  ],
  "tuspy": [
    "setuptools"
  ],
  "tuya-device-sharing-sdk": [
    "setuptools"
  ],
  "tuya-iot-py-sdk": [
    "setuptools"
  ],
  "tuyaha": [
    "setuptools"
  ],
  "tweedledum": [
    "setuptools"
  ],
  "tweepy": [
    "setuptools"
  ],
  "twentemilieu": [
    "poetry-core",
    "setuptools"
  ],
  "twiggy": [
    "setuptools"
  ],
  "twilio": [
    "setuptools"
  ],
  "twill": [
    "setuptools"
  ],
  "twine": [
    "setuptools",
    "setuptools-scm"
  ],
  "twinkly-client": [
    "setuptools"
  ],
  "twisted": [
    "hatchling",
    "setuptools"
  ],
  "twitch-python": [
    "setuptools"
  ],
  "twitchapi": [
    "setuptools"
  ],
  "twitter": [
    "setuptools",
    "setuptools-scm"
  ],
  "twitter-common-collections": [
    "setuptools"
  ],
  "twitter-common-confluence": [
    "setuptools"
  ],
  "twitter-common-dirutil": [
    "setuptools"
  ],
  "twitter-common-lang": [
    "setuptools"
  ],
  "twitter-common-log": [
    "setuptools"
  ],
  "twitter-common-options": [
    "setuptools"
  ],
  "twitterapi": [
    "setuptools"
  ],
  "twofish": [
    "setuptools"
  ],
  "txaio": [
    "setuptools"
  ],
  "txamqp": [
    "setuptools"
  ],
  "txdbus": [
    "setuptools"
  ],
  "txgithub": [
    "setuptools"
  ],
  "txi2p-tahoe": [
    "setuptools",
    "setuptools-scm"
  ],
  "txredisapi": [
    "setuptools"
  ],
  "txrequests": [
    "setuptools"
  ],
  "txtorcon": [
    "setuptools"
  ],
  "txzmq": [
    "setuptools"
  ],
  "type-infer": [
    "poetry-core"
  ],
  "typeapi": [
    "poetry"
  ],
  "typecode": [
    "setuptools",
    "setuptools-scm"
  ],
  "typecode-libmagic": [
    "setuptools"
  ],
  "typecov": [
    "setuptools"
  ],
  "typed-argument-parser": [
    "setuptools"
  ],
  "typed-ast": [
    "setuptools"
  ],
  "typed-settings": [
    "hatchling",
    "setuptools"
  ],
  "typeguard": [
    "setuptools",
    "setuptools-scm"
  ],
  "typepy": [
    "setuptools"
  ],
  "typer": [
    "flit-core",
    "setuptools"
  ],
  "types-aioboto3": [
    "setuptools"
  ],
  "types-aiobotocore": [
    "setuptools"
  ],
  "types-aiobotocore-accessanalyzer": [
    "setuptools"
  ],
  "types-aiobotocore-account": [
    "setuptools"
  ],
  "types-aiobotocore-acm": [
    "setuptools"
  ],
  "types-aiobotocore-acm-pca": [
    "setuptools"
  ],
  "types-aiobotocore-alexaforbusiness": [
    "setuptools"
  ],
  "types-aiobotocore-amp": [
    "setuptools"
  ],
  "types-aiobotocore-amplify": [
    "setuptools"
  ],
  "types-aiobotocore-amplifybackend": [
    "setuptools"
  ],
  "types-aiobotocore-amplifyuibuilder": [
    "setuptools"
  ],
  "types-aiobotocore-apigateway": [
    "setuptools"
  ],
  "types-aiobotocore-apigatewaymanagementapi": [
    "setuptools"
  ],
  "types-aiobotocore-apigatewayv2": [
    "setuptools"
  ],
  "types-aiobotocore-appconfig": [
    "setuptools"
  ],
  "types-aiobotocore-appconfigdata": [
    "setuptools"
  ],
  "types-aiobotocore-appfabric": [
    "setuptools"
  ],
  "types-aiobotocore-appflow": [
    "setuptools"
  ],
  "types-aiobotocore-appintegrations": [
    "setuptools"
  ],
  "types-aiobotocore-application-autoscaling": [
    "setuptools"
  ],
  "types-aiobotocore-application-insights": [
    "setuptools"
  ],
  "types-aiobotocore-applicationcostprofiler": [
    "setuptools"
  ],
  "types-aiobotocore-appmesh": [
    "setuptools"
  ],
  "types-aiobotocore-apprunner": [
    "setuptools"
  ],
  "types-aiobotocore-appstream": [
    "setuptools"
  ],
  "types-aiobotocore-appsync": [
    "setuptools"
  ],
  "types-aiobotocore-arc-zonal-shift": [
    "setuptools"
  ],
  "types-aiobotocore-athena": [
    "setuptools"
  ],
  "types-aiobotocore-auditmanager": [
    "setuptools"
  ],
  "types-aiobotocore-autoscaling": [
    "setuptools"
  ],
  "types-aiobotocore-autoscaling-plans": [
    "setuptools"
  ],
  "types-aiobotocore-backup": [
    "setuptools"
  ],
  "types-aiobotocore-backup-gateway": [
    "setuptools"
  ],
  "types-aiobotocore-backupstorage": [
    "setuptools"
  ],
  "types-aiobotocore-batch": [
    "setuptools"
  ],
  "types-aiobotocore-billingconductor": [
    "setuptools"
  ],
  "types-aiobotocore-braket": [
    "setuptools"
  ],
  "types-aiobotocore-budgets": [
    "setuptools"
  ],
  "types-aiobotocore-ce": [
    "setuptools"
  ],
  "types-aiobotocore-chime": [
    "setuptools"
  ],
  "types-aiobotocore-chime-sdk-identity": [
    "setuptools"
  ],
  "types-aiobotocore-chime-sdk-media-pipelines": [
    "setuptools"
  ],
  "types-aiobotocore-chime-sdk-meetings": [
    "setuptools"
  ],
  "types-aiobotocore-chime-sdk-messaging": [
    "setuptools"
  ],
  "types-aiobotocore-chime-sdk-voice": [
    "setuptools"
  ],
  "types-aiobotocore-cleanrooms": [
    "setuptools"
  ],
  "types-aiobotocore-cloud9": [
    "setuptools"
  ],
  "types-aiobotocore-cloudcontrol": [
    "setuptools"
  ],
  "types-aiobotocore-clouddirectory": [
    "setuptools"
  ],
  "types-aiobotocore-cloudformation": [
    "setuptools"
  ],
  "types-aiobotocore-cloudfront": [
    "setuptools"
  ],
  "types-aiobotocore-cloudhsm": [
    "setuptools"
  ],
  "types-aiobotocore-cloudhsmv2": [
    "setuptools"
  ],
  "types-aiobotocore-cloudsearch": [
    "setuptools"
  ],
  "types-aiobotocore-cloudsearchdomain": [
    "setuptools"
  ],
  "types-aiobotocore-cloudtrail": [
    "setuptools"
  ],
  "types-aiobotocore-cloudtrail-data": [
    "setuptools"
  ],
  "types-aiobotocore-cloudwatch": [
    "setuptools"
  ],
  "types-aiobotocore-codeartifact": [
    "setuptools"
  ],
  "types-aiobotocore-codebuild": [
    "setuptools"
  ],
  "types-aiobotocore-codecatalyst": [
    "setuptools"
  ],
  "types-aiobotocore-codecommit": [
    "setuptools"
  ],
  "types-aiobotocore-codedeploy": [
    "setuptools"
  ],
  "types-aiobotocore-codeguru-reviewer": [
    "setuptools"
  ],
  "types-aiobotocore-codeguru-security": [
    "setuptools"
  ],
  "types-aiobotocore-codeguruprofiler": [
    "setuptools"
  ],
  "types-aiobotocore-codepipeline": [
    "setuptools"
  ],
  "types-aiobotocore-codestar": [
    "setuptools"
  ],
  "types-aiobotocore-codestar-connections": [
    "setuptools"
  ],
  "types-aiobotocore-codestar-notifications": [
    "setuptools"
  ],
  "types-aiobotocore-cognito-identity": [
    "setuptools"
  ],
  "types-aiobotocore-cognito-idp": [
    "setuptools"
  ],
  "types-aiobotocore-cognito-sync": [
    "setuptools"
  ],
  "types-aiobotocore-comprehend": [
    "setuptools"
  ],
  "types-aiobotocore-comprehendmedical": [
    "setuptools"
  ],
  "types-aiobotocore-compute-optimizer": [
    "setuptools"
  ],
  "types-aiobotocore-config": [
    "setuptools"
  ],
  "types-aiobotocore-connect": [
    "setuptools"
  ],
  "types-aiobotocore-connect-contact-lens": [
    "setuptools"
  ],
  "types-aiobotocore-connectcampaigns": [
    "setuptools"
  ],
  "types-aiobotocore-connectcases": [
    "setuptools"
  ],
  "types-aiobotocore-connectparticipant": [
    "setuptools"
  ],
  "types-aiobotocore-controltower": [
    "setuptools"
  ],
  "types-aiobotocore-cur": [
    "setuptools"
  ],
  "types-aiobotocore-customer-profiles": [
    "setuptools"
  ],
  "types-aiobotocore-databrew": [
    "setuptools"
  ],
  "types-aiobotocore-dataexchange": [
    "setuptools"
  ],
  "types-aiobotocore-datapipeline": [
    "setuptools"
  ],
  "types-aiobotocore-datasync": [
    "setuptools"
  ],
  "types-aiobotocore-dax": [
    "setuptools"
  ],
  "types-aiobotocore-detective": [
    "setuptools"
  ],
  "types-aiobotocore-devicefarm": [
    "setuptools"
  ],
  "types-aiobotocore-devops-guru": [
    "setuptools"
  ],
  "types-aiobotocore-directconnect": [
    "setuptools"
  ],
  "types-aiobotocore-discovery": [
    "setuptools"
  ],
  "types-aiobotocore-dlm": [
    "setuptools"
  ],
  "types-aiobotocore-dms": [
    "setuptools"
  ],
  "types-aiobotocore-docdb": [
    "setuptools"
  ],
  "types-aiobotocore-docdb-elastic": [
    "setuptools"
  ],
  "types-aiobotocore-drs": [
    "setuptools"
  ],
  "types-aiobotocore-ds": [
    "setuptools"
  ],
  "types-aiobotocore-dynamodb": [
    "setuptools"
  ],
  "types-aiobotocore-dynamodbstreams": [
    "setuptools"
  ],
  "types-aiobotocore-ebs": [
    "setuptools"
  ],
  "types-aiobotocore-ec2": [
    "setuptools"
  ],
  "types-aiobotocore-ec2-instance-connect": [
    "setuptools"
  ],
  "types-aiobotocore-ecr": [
    "setuptools"
  ],
  "types-aiobotocore-ecr-public": [
    "setuptools"
  ],
  "types-aiobotocore-ecs": [
    "setuptools"
  ],
  "types-aiobotocore-efs": [
    "setuptools"
  ],
  "types-aiobotocore-eks": [
    "setuptools"
  ],
  "types-aiobotocore-elastic-inference": [
    "setuptools"
  ],
  "types-aiobotocore-elasticache": [
    "setuptools"
  ],
  "types-aiobotocore-elasticbeanstalk": [
    "setuptools"
  ],
  "types-aiobotocore-elastictranscoder": [
    "setuptools"
  ],
  "types-aiobotocore-elb": [
    "setuptools"
  ],
  "types-aiobotocore-elbv2": [
    "setuptools"
  ],
  "types-aiobotocore-emr": [
    "setuptools"
  ],
  "types-aiobotocore-emr-containers": [
    "setuptools"
  ],
  "types-aiobotocore-emr-serverless": [
    "setuptools"
  ],
  "types-aiobotocore-entityresolution": [
    "setuptools"
  ],
  "types-aiobotocore-es": [
    "setuptools"
  ],
  "types-aiobotocore-events": [
    "setuptools"
  ],
  "types-aiobotocore-evidently": [
    "setuptools"
  ],
  "types-aiobotocore-finspace": [
    "setuptools"
  ],
  "types-aiobotocore-finspace-data": [
    "setuptools"
  ],
  "types-aiobotocore-firehose": [
    "setuptools"
  ],
  "types-aiobotocore-fis": [
    "setuptools"
  ],
  "types-aiobotocore-fms": [
    "setuptools"
  ],
  "types-aiobotocore-forecast": [
    "setuptools"
  ],
  "types-aiobotocore-forecastquery": [
    "setuptools"
  ],
  "types-aiobotocore-frauddetector": [
    "setuptools"
  ],
  "types-aiobotocore-fsx": [
    "setuptools"
  ],
  "types-aiobotocore-gamelift": [
    "setuptools"
  ],
  "types-aiobotocore-gamesparks": [
    "setuptools"
  ],
  "types-aiobotocore-glacier": [
    "setuptools"
  ],
  "types-aiobotocore-globalaccelerator": [
    "setuptools"
  ],
  "types-aiobotocore-glue": [
    "setuptools"
  ],
  "types-aiobotocore-grafana": [
    "setuptools"
  ],
  "types-aiobotocore-greengrass": [
    "setuptools"
  ],
  "types-aiobotocore-greengrassv2": [
    "setuptools"
  ],
  "types-aiobotocore-groundstation": [
    "setuptools"
  ],
  "types-aiobotocore-guardduty": [
    "setuptools"
  ],
  "types-aiobotocore-health": [
    "setuptools"
  ],
  "types-aiobotocore-healthlake": [
    "setuptools"
  ],
  "types-aiobotocore-honeycode": [
    "setuptools"
  ],
  "types-aiobotocore-iam": [
    "setuptools"
  ],
  "types-aiobotocore-identitystore": [
    "setuptools"
  ],
  "types-aiobotocore-imagebuilder": [
    "setuptools"
  ],
  "types-aiobotocore-importexport": [
    "setuptools"
  ],
  "types-aiobotocore-inspector": [
    "setuptools"
  ],
  "types-aiobotocore-inspector2": [
    "setuptools"
  ],
  "types-aiobotocore-internetmonitor": [
    "setuptools"
  ],
  "types-aiobotocore-iot": [
    "setuptools"
  ],
  "types-aiobotocore-iot-data": [
    "setuptools"
  ],
  "types-aiobotocore-iot-jobs-data": [
    "setuptools"
  ],
  "types-aiobotocore-iot-roborunner": [
    "setuptools"
  ],
  "types-aiobotocore-iot1click-devices": [
    "setuptools"
  ],
  "types-aiobotocore-iot1click-projects": [
    "setuptools"
  ],
  "types-aiobotocore-iotanalytics": [
    "setuptools"
  ],
  "types-aiobotocore-iotdeviceadvisor": [
    "setuptools"
  ],
  "types-aiobotocore-iotevents": [
    "setuptools"
  ],
  "types-aiobotocore-iotevents-data": [
    "setuptools"
  ],
  "types-aiobotocore-iotfleethub": [
    "setuptools"
  ],
  "types-aiobotocore-iotfleetwise": [
    "setuptools"
  ],
  "types-aiobotocore-iotsecuretunneling": [
    "setuptools"
  ],
  "types-aiobotocore-iotsitewise": [
    "setuptools"
  ],
  "types-aiobotocore-iotthingsgraph": [
    "setuptools"
  ],
  "types-aiobotocore-iottwinmaker": [
    "setuptools"
  ],
  "types-aiobotocore-iotwireless": [
    "setuptools"
  ],
  "types-aiobotocore-ivs": [
    "setuptools"
  ],
  "types-aiobotocore-ivs-realtime": [
    "setuptools"
  ],
  "types-aiobotocore-ivschat": [
    "setuptools"
  ],
  "types-aiobotocore-kafka": [
    "setuptools"
  ],
  "types-aiobotocore-kafkaconnect": [
    "setuptools"
  ],
  "types-aiobotocore-kendra": [
    "setuptools"
  ],
  "types-aiobotocore-kendra-ranking": [
    "setuptools"
  ],
  "types-aiobotocore-keyspaces": [
    "setuptools"
  ],
  "types-aiobotocore-kinesis": [
    "setuptools"
  ],
  "types-aiobotocore-kinesis-video-archived-media": [
    "setuptools"
  ],
  "types-aiobotocore-kinesis-video-media": [
    "setuptools"
  ],
  "types-aiobotocore-kinesis-video-signaling": [
    "setuptools"
  ],
  "types-aiobotocore-kinesis-video-webrtc-storage": [
    "setuptools"
  ],
  "types-aiobotocore-kinesisanalytics": [
    "setuptools"
  ],
  "types-aiobotocore-kinesisanalyticsv2": [
    "setuptools"
  ],
  "types-aiobotocore-kinesisvideo": [
    "setuptools"
  ],
  "types-aiobotocore-kms": [
    "setuptools"
  ],
  "types-aiobotocore-lakeformation": [
    "setuptools"
  ],
  "types-aiobotocore-lambda": [
    "setuptools"
  ],
  "types-aiobotocore-lex-models": [
    "setuptools"
  ],
  "types-aiobotocore-lex-runtime": [
    "setuptools"
  ],
  "types-aiobotocore-lexv2-models": [
    "setuptools"
  ],
  "types-aiobotocore-lexv2-runtime": [
    "setuptools"
  ],
  "types-aiobotocore-license-manager": [
    "setuptools"
  ],
  "types-aiobotocore-license-manager-linux-subscriptions": [
    "setuptools"
  ],
  "types-aiobotocore-license-manager-user-subscriptions": [
    "setuptools"
  ],
  "types-aiobotocore-lightsail": [
    "setuptools"
  ],
  "types-aiobotocore-location": [
    "setuptools"
  ],
  "types-aiobotocore-logs": [
    "setuptools"
  ],
  "types-aiobotocore-lookoutequipment": [
    "setuptools"
  ],
  "types-aiobotocore-lookoutmetrics": [
    "setuptools"
  ],
  "types-aiobotocore-lookoutvision": [
    "setuptools"
  ],
  "types-aiobotocore-m2": [
    "setuptools"
  ],
  "types-aiobotocore-machinelearning": [
    "setuptools"
  ],
  "types-aiobotocore-macie": [
    "setuptools"
  ],
  "types-aiobotocore-macie2": [
    "setuptools"
  ],
  "types-aiobotocore-managedblockchain": [
    "setuptools"
  ],
  "types-aiobotocore-managedblockchain-query": [
    "setuptools"
  ],
  "types-aiobotocore-marketplace-catalog": [
    "setuptools"
  ],
  "types-aiobotocore-marketplace-entitlement": [
    "setuptools"
  ],
  "types-aiobotocore-marketplacecommerceanalytics": [
    "setuptools"
  ],
  "types-aiobotocore-mediaconnect": [
    "setuptools"
  ],
  "types-aiobotocore-mediaconvert": [
    "setuptools"
  ],
  "types-aiobotocore-medialive": [
    "setuptools"
  ],
  "types-aiobotocore-mediapackage": [
    "setuptools"
  ],
  "types-aiobotocore-mediapackage-vod": [
    "setuptools"
  ],
  "types-aiobotocore-mediapackagev2": [
    "setuptools"
  ],
  "types-aiobotocore-mediastore": [
    "setuptools"
  ],
  "types-aiobotocore-mediastore-data": [
    "setuptools"
  ],
  "types-aiobotocore-mediatailor": [
    "setuptools"
  ],
  "types-aiobotocore-medical-imaging": [
    "setuptools"
  ],
  "types-aiobotocore-memorydb": [
    "setuptools"
  ],
  "types-aiobotocore-meteringmarketplace": [
    "setuptools"
  ],
  "types-aiobotocore-mgh": [
    "setuptools"
  ],
  "types-aiobotocore-mgn": [
    "setuptools"
  ],
  "types-aiobotocore-migration-hub-refactor-spaces": [
    "setuptools"
  ],
  "types-aiobotocore-migrationhub-config": [
    "setuptools"
  ],
  "types-aiobotocore-migrationhuborchestrator": [
    "setuptools"
  ],
  "types-aiobotocore-migrationhubstrategy": [
    "setuptools"
  ],
  "types-aiobotocore-mobile": [
    "setuptools"
  ],
  "types-aiobotocore-mq": [
    "setuptools"
  ],
  "types-aiobotocore-mturk": [
    "setuptools"
  ],
  "types-aiobotocore-mwaa": [
    "setuptools"
  ],
  "types-aiobotocore-neptune": [
    "setuptools"
  ],
  "types-aiobotocore-network-firewall": [
    "setuptools"
  ],
  "types-aiobotocore-networkmanager": [
    "setuptools"
  ],
  "types-aiobotocore-nimble": [
    "setuptools"
  ],
  "types-aiobotocore-oam": [
    "setuptools"
  ],
  "types-aiobotocore-omics": [
    "setuptools"
  ],
  "types-aiobotocore-opensearch": [
    "setuptools"
  ],
  "types-aiobotocore-opensearchserverless": [
    "setuptools"
  ],
  "types-aiobotocore-opsworks": [
    "setuptools"
  ],
  "types-aiobotocore-opsworkscm": [
    "setuptools"
  ],
  "types-aiobotocore-organizations": [
    "setuptools"
  ],
  "types-aiobotocore-osis": [
    "setuptools"
  ],
  "types-aiobotocore-outposts": [
    "setuptools"
  ],
  "types-aiobotocore-panorama": [
    "setuptools"
  ],
  "types-aiobotocore-payment-cryptography": [
    "setuptools"
  ],
  "types-aiobotocore-payment-cryptography-data": [
    "setuptools"
  ],
  "types-aiobotocore-personalize": [
    "setuptools"
  ],
  "types-aiobotocore-personalize-events": [
    "setuptools"
  ],
  "types-aiobotocore-personalize-runtime": [
    "setuptools"
  ],
  "types-aiobotocore-pi": [
    "setuptools"
  ],
  "types-aiobotocore-pinpoint": [
    "setuptools"
  ],
  "types-aiobotocore-pinpoint-email": [
    "setuptools"
  ],
  "types-aiobotocore-pinpoint-sms-voice": [
    "setuptools"
  ],
  "types-aiobotocore-pinpoint-sms-voice-v2": [
    "setuptools"
  ],
  "types-aiobotocore-pipes": [
    "setuptools"
  ],
  "types-aiobotocore-polly": [
    "setuptools"
  ],
  "types-aiobotocore-pricing": [
    "setuptools"
  ],
  "types-aiobotocore-privatenetworks": [
    "setuptools"
  ],
  "types-aiobotocore-proton": [
    "setuptools"
  ],
  "types-aiobotocore-qldb": [
    "setuptools"
  ],
  "types-aiobotocore-qldb-session": [
    "setuptools"
  ],
  "types-aiobotocore-quicksight": [
    "setuptools"
  ],
  "types-aiobotocore-ram": [
    "setuptools"
  ],
  "types-aiobotocore-rbin": [
    "setuptools"
  ],
  "types-aiobotocore-rds": [
    "setuptools"
  ],
  "types-aiobotocore-rds-data": [
    "setuptools"
  ],
  "types-aiobotocore-redshift": [
    "setuptools"
  ],
  "types-aiobotocore-redshift-data": [
    "setuptools"
  ],
  "types-aiobotocore-redshift-serverless": [
    "setuptools"
  ],
  "types-aiobotocore-rekognition": [
    "setuptools"
  ],
  "types-aiobotocore-resiliencehub": [
    "setuptools"
  ],
  "types-aiobotocore-resource-explorer-2": [
    "setuptools"
  ],
  "types-aiobotocore-resource-groups": [
    "setuptools"
  ],
  "types-aiobotocore-resourcegroupstaggingapi": [
    "setuptools"
  ],
  "types-aiobotocore-robomaker": [
    "setuptools"
  ],
  "types-aiobotocore-rolesanywhere": [
    "setuptools"
  ],
  "types-aiobotocore-route53": [
    "setuptools"
  ],
  "types-aiobotocore-route53-recovery-cluster": [
    "setuptools"
  ],
  "types-aiobotocore-route53-recovery-control-config": [
    "setuptools"
  ],
  "types-aiobotocore-route53-recovery-readiness": [
    "setuptools"
  ],
  "types-aiobotocore-route53domains": [
    "setuptools"
  ],
  "types-aiobotocore-route53resolver": [
    "setuptools"
  ],
  "types-aiobotocore-rum": [
    "setuptools"
  ],
  "types-aiobotocore-s3": [
    "setuptools"
  ],
  "types-aiobotocore-s3control": [
    "setuptools"
  ],
  "types-aiobotocore-s3outposts": [
    "setuptools"
  ],
  "types-aiobotocore-sagemaker": [
    "setuptools"
  ],
  "types-aiobotocore-sagemaker-a2i-runtime": [
    "setuptools"
  ],
  "types-aiobotocore-sagemaker-edge": [
    "setuptools"
  ],
  "types-aiobotocore-sagemaker-featurestore-runtime": [
    "setuptools"
  ],
  "types-aiobotocore-sagemaker-geospatial": [
    "setuptools"
  ],
  "types-aiobotocore-sagemaker-metrics": [
    "setuptools"
  ],
  "types-aiobotocore-sagemaker-runtime": [
    "setuptools"
  ],
  "types-aiobotocore-savingsplans": [
    "setuptools"
  ],
  "types-aiobotocore-scheduler": [
    "setuptools"
  ],
  "types-aiobotocore-schemas": [
    "setuptools"
  ],
  "types-aiobotocore-sdb": [
    "setuptools"
  ],
  "types-aiobotocore-secretsmanager": [
    "setuptools"
  ],
  "types-aiobotocore-securityhub": [
    "setuptools"
  ],
  "types-aiobotocore-securitylake": [
    "setuptools"
  ],
  "types-aiobotocore-serverlessrepo": [
    "setuptools"
  ],
  "types-aiobotocore-service-quotas": [
    "setuptools"
  ],
  "types-aiobotocore-servicecatalog": [
    "setuptools"
  ],
  "types-aiobotocore-servicecatalog-appregistry": [
    "setuptools"
  ],
  "types-aiobotocore-servicediscovery": [
    "setuptools"
  ],
  "types-aiobotocore-ses": [
    "setuptools"
  ],
  "types-aiobotocore-sesv2": [
    "setuptools"
  ],
  "types-aiobotocore-shield": [
    "setuptools"
  ],
  "types-aiobotocore-signer": [
    "setuptools"
  ],
  "types-aiobotocore-simspaceweaver": [
    "setuptools"
  ],
  "types-aiobotocore-sms": [
    "setuptools"
  ],
  "types-aiobotocore-sms-voice": [
    "setuptools"
  ],
  "types-aiobotocore-snow-device-management": [
    "setuptools"
  ],
  "types-aiobotocore-snowball": [
    "setuptools"
  ],
  "types-aiobotocore-sns": [
    "setuptools"
  ],
  "types-aiobotocore-sqs": [
    "setuptools"
  ],
  "types-aiobotocore-ssm": [
    "setuptools"
  ],
  "types-aiobotocore-ssm-contacts": [
    "setuptools"
  ],
  "types-aiobotocore-ssm-incidents": [
    "setuptools"
  ],
  "types-aiobotocore-ssm-sap": [
    "setuptools"
  ],
  "types-aiobotocore-sso": [
    "setuptools"
  ],
  "types-aiobotocore-sso-admin": [
    "setuptools"
  ],
  "types-aiobotocore-sso-oidc": [
    "setuptools"
  ],
  "types-aiobotocore-stepfunctions": [
    "setuptools"
  ],
  "types-aiobotocore-storagegateway": [
    "setuptools"
  ],
  "types-aiobotocore-sts": [
    "setuptools"
  ],
  "types-aiobotocore-support": [
    "setuptools"
  ],
  "types-aiobotocore-support-app": [
    "setuptools"
  ],
  "types-aiobotocore-swf": [
    "setuptools"
  ],
  "types-aiobotocore-synthetics": [
    "setuptools"
  ],
  "types-aiobotocore-textract": [
    "setuptools"
  ],
  "types-aiobotocore-timestream-query": [
    "setuptools"
  ],
  "types-aiobotocore-timestream-write": [
    "setuptools"
  ],
  "types-aiobotocore-tnb": [
    "setuptools"
  ],
  "types-aiobotocore-transcribe": [
    "setuptools"
  ],
  "types-aiobotocore-transfer": [
    "setuptools"
  ],
  "types-aiobotocore-translate": [
    "setuptools"
  ],
  "types-aiobotocore-verifiedpermissions": [
    "setuptools"
  ],
  "types-aiobotocore-voice-id": [
    "setuptools"
  ],
  "types-aiobotocore-vpc-lattice": [
    "setuptools"
  ],
  "types-aiobotocore-waf": [
    "setuptools"
  ],
  "types-aiobotocore-waf-regional": [
    "setuptools"
  ],
  "types-aiobotocore-wafv2": [
    "setuptools"
  ],
  "types-aiobotocore-wellarchitected": [
    "setuptools"
  ],
  "types-aiobotocore-wisdom": [
    "setuptools"
  ],
  "types-aiobotocore-workdocs": [
    "setuptools"
  ],
  "types-aiobotocore-worklink": [
    "setuptools"
  ],
  "types-aiobotocore-workmail": [
    "setuptools"
  ],
  "types-aiobotocore-workmailmessageflow": [
    "setuptools"
  ],
  "types-aiobotocore-workspaces": [
    "setuptools"
  ],
  "types-aiobotocore-workspaces-web": [
    "setuptools"
  ],
  "types-aiobotocore-xray": [
    "setuptools"
  ],
  "types-aiofiles": [
    "setuptools"
  ],
  "types-awscrt": [
    "poetry-core"
  ],
  "types-backports": [
    "setuptools"
  ],
  "types-beautifulsoup4": [
    "setuptools"
  ],
  "types-cachetools": [
    "setuptools"
  ],
  "types-click": [
    "setuptools"
  ],
  "types-colorama": [
    "setuptools"
  ],
  "types-cryptography": [
    "setuptools"
  ],
  "types-dataclasses": [
    "setuptools"
  ],
  "types-dateutil": [
    "setuptools"
  ],
  "types-decorator": [
    "setuptools"
  ],
  "types-deprecated": [
    "setuptools"
  ],
  "types-docutils": [
    "setuptools"
  ],
  "types-enum34": [
    "setuptools"
  ],
  "types-freezegun": [
    "setuptools"
  ],
  "types-futures": [
    "setuptools"
  ],
  "types-html5lib": [
    "setuptools"
  ],
  "types-httplib2": [
    "setuptools"
  ],
  "types-ipaddress": [
    "setuptools"
  ],
  "types-jsonschema": [
    "setuptools"
  ],
  "types-lxml": [
    "setuptools",
    "setuptools-scm"
  ],
  "types-markdown": [
    "setuptools"
  ],
  "types-mock": [
    "setuptools"
  ],
  "types-orjson": [
    "setuptools"
  ],
  "types-paramiko": [
    "setuptools"
  ],
  "types-passlib": [
    "setuptools"
  ],
  "types-pillow": [
    "setuptools"
  ],
  "types-pkg-resources": [
    "setuptools"
  ],
  "types-protobuf": [
    "setuptools"
  ],
  "types-psutil": [
    "setuptools"
  ],
  "types-psycopg2": [
    "setuptools"
  ],
  "types-pyasn1": [
    "setuptools"
  ],
  "types-pycocotools": [
    "setuptools"
  ],
  "types-pygments": [
    "setuptools"
  ],
  "types-pyopenssl": [
    "setuptools"
  ],
  "types-python-dateutil": [
    "setuptools"
  ],
  "types-python-jose": [
    "setuptools"
  ],
  "types-pytz": [
    "setuptools"
  ],
  "types-pyyaml": [
    "setuptools"
  ],
  "types-redis": [
    "setuptools"
  ],
  "types-requests": [
    "setuptools"
  ],
  "types-s3transfer": [
    "poetry-core"
  ],
  "types-setuptools": [
    "setuptools"
  ],
  "types-six": [
    "setuptools"
  ],
  "types-tabulate": [
    "setuptools"
  ],
  "types-termcolor": [
    "setuptools"
  ],
  "types-toml": [
    "setuptools"
  ],
  "types-tqdm": [
    "setuptools"
  ],
  "types-typed-ast": [
    "setuptools"
  ],
  "types-ujson": [
    "setuptools"
  ],
  "types-urllib3": [
    "setuptools"
  ],
  "typesentry": [
    "setuptools"
  ],
  "typeshed-client": [
    "setuptools"
  ],
  "typesystem": [
    "setuptools"
  ],
  "typical": [
    "poetry-core",
    "setuptools"
  ],
  "typing": [
    "setuptools"
  ],
  "typing-extensions": [
    "flit-core",
    "setuptools"
  ],
  "typing-inspect": [
    "setuptools"
  ],
  "typing-validation": [
    "setuptools",
    "setuptools-scm"
  ],
  "typish": [
    "setuptools"
  ],
  "typogrify": [
    "setuptools"
  ],
  "tzdata": [
    "setuptools"
  ],
  "tzlocal": [
    "setuptools"
  ],
  "u-msgpack-python": [
    "setuptools"
  ],
  "ua-parser": [
    "setuptools"
  ],
  "uamqp": [
    "cython_0",
    "setuptools"
  ],
  "uarray": [
    "setuptools",
    "setuptools-scm"
  ],
  "uasiren": [
    "setuptools",
    "setuptools-scm"
  ],
  "ubelt": [
    "setuptools"
  ],
  "ubersmith": [
    "setuptools"
  ],
  "uc-micro-py": [
    "setuptools"
  ],
  "udatetime": [
    "setuptools"
  ],
  "ueagle": [
    "setuptools"
  ],
  "ueberzug": [
    "setuptools"
  ],
  "ufmt": [
    "flit-core"
  ],
  "ufo2ft": [
    "setuptools",
    "setuptools-scm"
  ],
  "ufolib2": [
    "setuptools",
    "setuptools-scm"
  ],
  "ufonormalizer": [
    "setuptools",
    "setuptools-scm"
  ],
  "ufoprocessor": [
    "setuptools",
    "setuptools-scm"
  ],
  "uharfbuzz": [
    "cython",
    "setuptools",
    "setuptools-scm"
  ],
  "uhi": [
    "hatch-vcs",
    "hatchling"
  ],
  "ujson": [
    "setuptools",
    "setuptools-scm"
  ],
  "ukkonen": [
    "setuptools"
  ],
  "ukpostcodeparser": [
    "setuptools"
  ],
  "ukrainealarm": [
    "setuptools",
    "setuptools-scm"
  ],
  "ulid-py": [
    "setuptools"
  ],
  "ulid-transform": [
    "cython",
    "poetry-core",
    "setuptools"
  ],
  "ultraheat-api": [
    "setuptools"
  ],
  "umalqurra": [
    "setuptools"
  ],
  "umap-learn": [
    "setuptools"
  ],
  "unasync": [
    "setuptools"
  ],
  "uncertainties": [
    "setuptools"
  ],
  "undefined": [
    "flit"
  ],
  "unicode-rbnf": [
    "setuptools"
  ],
  "unicode-slugify": [
    "setuptools"
  ],
  "unicodecsv": [
    "setuptools"
  ],
  "unicodedata2": [
    "setuptools"
  ],
  "unicorn": [
    "setuptools"
  ],
  "unicrypto": [
    "setuptools"
  ],
  "unidata-blocks": [
    "hatch-vcs",
    "hatchling"
  ],
  "unidecode": [
    "setuptools"
  ],
  "unidic": [
    "cython",
    "setuptools-scm"
  ],
  "unidic-lite": [
    "setuptools"
  ],
  "unidiff": [
    "setuptools"
  ],
  "unifi": [
    "setuptools"
  ],
  "unifi-discovery": [
    "poetry-core",
    "setuptools"
  ],
  "unifiled": [
    "setuptools"
  ],
  "unify": [
    "setuptools"
  ],
  "unipath": [
    "setuptools"
  ],
  "unique-log-filter": [
    "flit-core"
  ],
  "units": [
    "setuptools"
  ],
  "unittest-data-provider": [
    "setuptools"
  ],
  "unittest-xml-reporting": [
    "setuptools"
  ],
  "unittest2": [
    "setuptools"
  ],
  "univers": [
    "setuptools",
    "setuptools-scm"
  ],
  "universal-pathlib": [
    "setuptools",
    "setuptools-scm"
  ],
  "universal-silabs-flasher": [
    "setuptools"
  ],
  "unpaddedbase64": [
    "poetry-core",
    "setuptools"
  ],
  "unrardll": [
    "setuptools"
  ],
  "unstructured": [
    "setuptools"
  ],
  "unstructured-client": [
    "setuptools"
  ],
  "untangle": [
    "setuptools"
  ],
  "untokenize": [
    "setuptools"
  ],
  "uonet-request-signer-hebe": [
    "setuptools"
  ],
  "upass": [
    "setuptools"
  ],
  "upb-lib": [
    "setuptools"
  ],
  "upcloud-api": [
    "setuptools"
  ],
  "update-checker": [
    "setuptools"
  ],
  "update-copyright": [
    "setuptools"
  ],
  "update-dotdee": [
    "setuptools"
  ],
  "uplc": [
    "poetry-core",
    "setuptools"
  ],
  "upnpy": [
    "setuptools"
  ],
  "uproot": [
    "hatch-vcs",
    "hatchling",
    "setuptools"
  ],
  "uproot3": [
    "setuptools"
  ],
  "uproot3-methods": [
    "setuptools"
  ],
  "uptime": [
    "setuptools"
  ],
  "uptime-kuma-monitor": [
    "setuptools"
  ],
  "uqbar": [
    "setuptools"
  ],
  "uranium": [
    "setuptools"
  ],
  "uri-template": [
    "setuptools",
    "setuptools-scm"
  ],
  "uritemplate": [
    "setuptools"
  ],
  "uritools": [
    "setuptools"
  ],
  "url-normalize": [
    "poetry",
    "poetry-core",
    "setuptools"
  ],
  "urlextract": [
    "setuptools"
  ],
  "urlgrabber": [
    "setuptools"
  ],
  "urllib3": [
    "setuptools",
    {
      "buildSystem": "flit-core",
      "until": "2.0.2"
    },
    {
      "buildSystem": "hatchling",
      "from": "2.0.2"
    }
  ],
  "urlman": [
    "setuptools"
  ],
  "urlpy": [
    "setuptools"
  ],
  "urwid": [
    "setuptools",
    "setuptools-scm"
  ],
  "urwid-readline": [
    "setuptools"
  ],
  "urwidgets": [
    "setuptools"
  ],
  "urwidtrees": [
    "setuptools"
  ],
  "us": [
    "setuptools"
  ],
  "usb-devices": [
    "poetry-core"
  ],
  "usbrelay-py": [
    "setuptools"
  ],
  "usbtmc": [
    "setuptools"
  ],
  "user-agents": [
    "setuptools"
  ],
  "userpath": [
    "hatchling",
    "setuptools"
  ],
  "ush": [
    "setuptools"
  ],
  "usort": [
    "hatch-vcs",
    "hatchling"
  ],
  "utils": [
    "setuptools"
  ],
  "uuid": [
    "setuptools"
  ],
  "uvcclient": [
    "setuptools"
  ],
  "uvicorn": [
    "hatchling",
    "setuptools"
  ],
  "uvloop": [
    "cython_0",
    "setuptools"
  ],
  "uwsgidecorators": [
    "setuptools"
  ],
  "vaa": [
    "flit-core",
    "setuptools"
  ],
  "vacuum-map-parser-base": [
    "poetry-core"
  ],
  "vacuum-map-parser-roborock": [
    "poetry-core"
  ],
  "validate-email": [
    "setuptools"
  ],
  "validator-collection": [
    "setuptools"
  ],
  "validators": [
    "poetry-core",
    "setuptools"
  ],
  "validobj": [
    "flit",
    "setuptools"
  ],
  "validphys2": [
    "setuptools"
  ],
  "vallox-websocket-api": [
    "setuptools"
  ],
  "vapoursynth": [
    "cython",
    "setuptools"
  ],
  "variants": [
    "setuptools",
    "setuptools-scm"
  ],
  "varint": [
    "setuptools"
  ],
  "vcrpy": [
    "setuptools"
  ],
  "vcver": [
    "setuptools"
  ],
  "vcversioner": [
    "setuptools"
  ],
  "vdf": [
    "setuptools"
  ],
  "vdirsyncer": [
    "setuptools",
    "setuptools-scm"
  ],
  "vector": [
    "hatch-vcs",
    "hatchling"
  ],
  "vega": [
    "poetry-core",
    "setuptools"
  ],
  "vega-datasets": [
    "setuptools"
  ],
  "vehicle": [
    "poetry-core",
    "setuptools"
  ],
  "velbus-aio": [
    "setuptools"
  ],
  "venstarcolortouch": [
    "setuptools"
  ],
  "venusian": [
    "setuptools"
  ],
  "verboselogs": [
    "setuptools"
  ],
  "verlib2": [
    "setuptools"
  ],
  "versioneer": [
    "setuptools"
  ],
  "versionfinder": [
    "setuptools"
  ],
  "versioningit": [
    "hatchling",
    "setuptools"
  ],
  "versiontag": [
    "setuptools"
  ],
  "versiontools": [
    "setuptools"
  ],
  "verspec": [
    "setuptools"
  ],
  "vertica-python": [
    "setuptools"
  ],
  "veryprettytable": [
    "setuptools"
  ],
  "vg": [
    "poetry-core"
  ],
  "videocr": [
    "setuptools"
  ],
  "vidstab": [
    "setuptools"
  ],
  "viewstate": [
    "setuptools"
  ],
  "vilfo-api-client": [
    "setuptools",
    "setuptools-scm"
  ],
  "vina": [
    "setuptools"
  ],
  "vincenty": [
    "setuptools"
  ],
  "vine": [
    "setuptools"
  ],
  "virt-firmware": [
    "setuptools"
  ],
  "virtkey": [
    "setuptools"
  ],
  "virtual-display": [
    "setuptools"
  ],
  "virtualenv": [
    "cython",
    "hatchling",
    {
      "buildSystem": "setuptools-scm",
      "until": " 20.18"
    },
    {
      "buildSystem": "hatch-vcs",
      "from": " 20.18"
    }
  ],
  "virtualenv-clone": [
    "setuptools"
  ],
  "virtualenvwrapper": [
    "pbr",
    "setuptools"
  ],
  "visitor": [
    "setuptools"
  ],
  "vispy": [
    "cython",
    "setuptools",
    "setuptools-scm"
  ],
  "viv-utils": [
    "setuptools"
  ],
  "vivisect": [
    "setuptools"
  ],
  "vmprof": [
    "setuptools"
  ],
  "vncdo": [
    "setuptools"
  ],
  "vobject": [
    "setuptools"
  ],
  "volkszaehler": [
    "setuptools"
  ],
  "voluptuous": [
    "setuptools"
  ],
  "voluptuous-serialize": [
    "setuptools"
  ],
  "volvooncall": [
    "setuptools"
  ],
  "vonage": [
    "setuptools"
  ],
  "vonage-jwt": [
    "setuptools"
  ],
  "vowpalwabbit": [
    "setuptools"
  ],
  "vpk": [
    "setuptools"
  ],
  "vprof": [
    "setuptools"
  ],
  "vqgan-jax": [
    "setuptools"
  ],
  "vsts": [
    "setuptools"
  ],
  "vsts-cd-manager": [
    "setuptools"
  ],
  "vsure": [
    "setuptools"
  ],
  "vt-py": [
    "setuptools"
  ],
  "vtjp": [
    "setuptools"
  ],
  "vulcan-api": [
    "setuptools"
  ],
  "vultr": [
    "setuptools"
  ],
  "vulture": [
    "setuptools"
  ],
  "vxi11": [
    "setuptools"
  ],
  "vyper": [
    "setuptools",
    "setuptools-scm"
  ],
  "w1thermsensor": [
    "setuptools"
  ],
  "w3lib": [
    "setuptools"
  ],
  "wadllib": [
    "setuptools"
  ],
  "wagtail": [
    "setuptools"
  ],
  "wagtail-localize": [
    "flit-core"
  ],
  "wagtail-modeladmin": [
    "flit-core"
  ],
  "waitress": [
    "setuptools"
  ],
  "waitress-django": [
    "setuptools"
  ],
  "wakeonlan": [
    "poetry-core",
    "setuptools"
  ],
  "wallbox": [
    "setuptools"
  ],
  "wallet-py3k": [
    "setuptools"
  ],
  "wand": [
    "setuptools"
  ],
  "wandb": [
    "setuptools"
  ],
  "waqiasync": [
    "setuptools"
  ],
  "warble": [
    "cython"
  ],
  "warcio": [
    "setuptools"
  ],
  "ward": [
    "poetry-core"
  ],
  "warlock": [
    "poetry-core",
    "setuptools"
  ],
  "warrant": [
    "setuptools"
  ],
  "warrant-lite": [
    "setuptools"
  ],
  "wasabi": [
    "setuptools"
  ],
  "wasmer": [
    "setuptools"
  ],
  "wasmer-compiler-cranelift": [
    "setuptools"
  ],
  "wasmer-compiler-llvm": [
    "setuptools"
  ],
  "wasmer-compiler-singlepass": [
    "setuptools"
  ],
  "wasmerpackages-wasmer": [
    "setuptools"
  ],
  "wasmerpackages-wasmer-compiler-cranelift": [
    "setuptools"
  ],
  "wasmerpackages-wasmer-compiler-llvm": [
    "setuptools"
  ],
  "wasmerpackages-wasmer-compiler-singlepass": [
    "setuptools"
  ],
  "watchdog": [
    "setuptools"
  ],
  "watchfiles": [
    "setuptools"
  ],
  "watchgod": [
    "setuptools"
  ],
  "waterfurnace": [
    "setuptools"
  ],
  "watermark": [
    "setuptools"
  ],
  "wavedrom": [
    "setuptools",
    "setuptools-scm"
  ],
  "wavefile": [
    "setuptools"
  ],
  "wavinsentio": [
    "setuptools"
  ],
  "wazeroutecalculator": [
    "setuptools"
  ],
  "wcag-contrast-ratio": [
    "setuptools"
  ],
  "wcmatch": [
    "hatchling",
    "setuptools"
  ],
  "wcwidth": [
    "setuptools"
  ],
  "weasel": [
    "setuptools"
  ],
  "weasyprint": [
    "flit-core",
    "setuptools"
  ],
  "weaviate-client": [
    "setuptools-scm"
  ],
  "web": [
    "setuptools"
  ],
  "web-cache": [
    "setuptools"
  ],
  "web3": [
    "setuptools"
  ],
  "webargs": [
    "setuptools"
  ],
  "webassets": [
    "setuptools"
  ],
  "webauthn": [
    "setuptools"
  ],
  "webcolors": [
    "setuptools"
  ],
  "webdataset": [
    "setuptools"
  ],
  "webdav4": [
    "hatch-vcs",
    "hatchling",
    "setuptools",
    "setuptools-scm"
  ],
  "webdavclient3": [
    "setuptools"
  ],
  "webdriver-manager": [
    "setuptools"
  ],
  "webencodings": [
    "setuptools"
  ],
  "webexteamssdk": [
    "setuptools"
  ],
  "webhelpers": [
    "setuptools"
  ],
  "webob": [
    "setuptools"
  ],
  "weboob": [
    "setuptools"
  ],
  "webrtc-noise-gain": [
    "setuptools"
  ],
  "webrtcvad": [
    "setuptools"
  ],
  "websocket-client": [
    "setuptools"
  ],
  "websockets": [
    "setuptools"
  ],
  "websockify": [
    "setuptools"
  ],
  "webssh": [
    "setuptools"
  ],
  "webtest": [
    "setuptools"
  ],
  "webtest-aiohttp": [
    "setuptools"
  ],
  "webthing": [
    "setuptools"
  ],
  "weconnect": [
    "setuptools"
  ],
  "weconnect-mqtt": [
    "setuptools"
  ],
  "werkzeug": [
    {
      "buildSystem": "setuptools",
      "until": "2.3.7"
    },
    {
      "buildSystem": "flit-core",
      "from": "2.3.7"
    }
  ],
  "west": [
    "setuptools"
  ],
  "wfuzz": [
    "setuptools"
  ],
  "wget": [
    "setuptools"
  ],
  "whatthepatch": [
    "setuptools"
  ],
  "wheel": [
    {
      "buildSystem": "setuptools",
      "until": "0.40.0"
    },
    {
      "buildSystem": "flit-core",
      "from": "0.40.0"
    }
  ],
  "wheel-filename": [
    "setuptools"
  ],
  "wheel-inspect": [
    "hatchling",
    "setuptools"
  ],
  "whenever": [
    "poetry-core"
  ],
  "whichcraft": [
    "setuptools"
  ],
  "whirlpool-sixth-sense": [
    "setuptools"
  ],
  "whisper": [
    "setuptools"
  ],
  "whispers": [
    "setuptools"
  ],
  "whitenoise": [
    "setuptools"
  ],
  "whodap": [
    "setuptools"
  ],
  "whois": [
    "hatchling",
    "setuptools"
  ],
  "whois-api": [
    "setuptools"
  ],
  "whoisdomain": [
    "hatchling"
  ],
  "whoosh": [
    "setuptools"
  ],
  "widgetsnbextension": [
    "jupyter-packaging",
    "setuptools"
  ],
  "widlparser": [
    "setuptools"
  ],
  "wiffi": [
    "setuptools"
  ],
  "wifi": [
    "setuptools"
  ],
  "wikipedia2vec": [
    "cython",
    "setuptools"
  ],
  "wikitextparser": [
    "setuptools"
  ],
  "willow": [
    {
      "buildSystem": "setuptools",
      "until": "1.6"
    },
    {
      "buildSystem": "flit-core",
      "from": "1.6"
    }
  ],
  "winacl": [
    "setuptools"
  ],
  "winsspi": [
    "setuptools"
  ],
  "wirerope": [
    "setuptools"
  ],
  "withings-api": [
    "poetry-core"
  ],
  "withings-sync": [
    "setuptools"
  ],
  "wktutils": [
    "setuptools"
  ],
  "wled": [
    "poetry-core",
    "setuptools"
  ],
  "wllvm": [
    "setuptools"
  ],
  "wmctrl": [
    "setuptools"
  ],
  "wn": [
    "flit-core"
  ],
  "woob": [
    "setuptools"
  ],
  "woodblock": [
    "setuptools"
  ],
  "word2vec": [
    "cython",
    "setuptools",
    "setuptools-scm"
  ],
  "wordcloud": [
    "cython",
    "setuptools"
  ],
  "wordfreq": [
    "poetry-core",
    "setuptools"
  ],
  "wrapio": [
    "setuptools"
  ],
  "wrapt": [
    "setuptools"
  ],
  "wrf-python": [
    "setuptools"
  ],
  "ws4py": [
    "setuptools"
  ],
  "wsdiscovery": [
    "setuptools"
  ],
  "wsgi-intercept": [
    "setuptools"
  ],
  "wsgidav": [
    "setuptools"
  ],
  "wsgiprox": [
    "setuptools"
  ],
  "wsgiproxy2": [
    "setuptools"
  ],
  "wsgitools": [
    "setuptools"
  ],
  "wslink": [
    "setuptools"
  ],
  "wsnsimpy": [
    "setuptools"
  ],
  "wsproto": [
    "setuptools"
  ],
  "wtf-peewee": [
    "setuptools"
  ],
  "wtforms": [
    "hatchling",
    "setuptools"
  ],
  "wtforms-bootstrap5": [
    "poetry-core"
  ],
  "wunsen": [
    "hatchling"
  ],
  "wurlitzer": [
    "setuptools"
  ],
  "www-authenticate": [
    "setuptools"
  ],
  "wxpython": [
    "setuptools"
  ],
  "wxpython-4-0": [
    "setuptools"
  ],
  "wxpython-4-1": [
    "setuptools"
  ],
  "wxpython-4-2": [
    "setuptools"
  ],
  "wyoming": [
    "setuptools"
  ],
  "x-wr-timezone": [
    "setuptools"
  ],
  "x11-hash": [
    "setuptools"
  ],
  "x256": [
    "setuptools"
  ],
  "xapian": [
    "setuptools"
  ],
  "xapp": [
    "setuptools"
  ],
  "xarray": [
    "setuptools",
    "setuptools-scm"
  ],
  "xarray-dataclasses": [
    "poetry-core"
  ],
  "xarray-einstats": [
    "flit-core",
    "setuptools"
  ],
  "xattr": [
    "setuptools"
  ],
  "xbox-webapi": [
    "setuptools"
  ],
  "xboxapi": [
    "setuptools"
  ],
  "xcffib": [
    "setuptools"
  ],
  "xdg": [
    "poetry-core",
    "setuptools"
  ],
  "xdg-base-dirs": [
    "poetry-core"
  ],
  "xdis": [
    "setuptools"
  ],
  "xdoctest": [
    "setuptools"
  ],
  "xdot": [
    "setuptools"
  ],
  "xdxf2html": [
    "setuptools"
  ],
  "xgboost": [
    "hatchling"
  ],
  "xhtml2pdf": [
    "setuptools"
  ],
  "xiaomi-ble": [
    "poetry-core",
    "setuptools"
  ],
  "xkbcommon": [
    "setuptools"
  ],
  "xkcdpass": [
    "setuptools"
  ],
  "xknx": [
    "setuptools"
  ],
  "xknxproject": [
    "setuptools"
  ],
  "xlib": [
    "setuptools",
    "setuptools-scm"
  ],
  "xlrd": [
    "setuptools"
  ],
  "xlsx2csv": [
    "setuptools",
    "setuptools-scm"
  ],
  "xlsxwriter": [
    "setuptools"
  ],
  "xlwt": [
    "setuptools"
  ],
  "xmind": [
    "setuptools"
  ],
  "xml-marshaller": [
    "setuptools"
  ],
  "xml2rfc": [
    "setuptools"
  ],
  "xmldiff": [
    "setuptools"
  ],
  "xmljson": [
    "setuptools"
  ],
  "xmlschema": [
    "setuptools"
  ],
  "xmlsec": [
    "setuptools",
    "setuptools-scm"
  ],
  "xmltodict": [
    "setuptools"
  ],
  "xmod": [
    "poetry-core"
  ],
  "xmodem": [
    "setuptools"
  ],
  "xnatpy": [
    "setuptools"
  ],
  "xnd": [
    "setuptools"
  ],
  "xpath-expressions": [
    "poetry-core",
    "setuptools"
  ],
  "xpybutil": [
    "setuptools"
  ],
  "xrootd": [
    "setuptools"
  ],
  "xsdata": [
    "setuptools"
  ],
  "xstatic": [
    "setuptools"
  ],
  "xstatic-bootbox": [
    "setuptools"
  ],
  "xstatic-bootstrap": [
    "setuptools"
  ],
  "xstatic-jquery": [
    "setuptools"
  ],
  "xstatic-jquery-file-upload": [
    "setuptools"
  ],
  "xstatic-jquery-ui": [
    "setuptools"
  ],
  "xstatic-pygments": [
    "setuptools"
  ],
  "xtensor-python": [
    "setuptools"
  ],
  "xvfbwrapper": [
    "setuptools"
  ],
  "xxh": [
    "setuptools"
  ],
  "xxhash": [
    "setuptools",
    "setuptools-scm"
  ],
  "xyzservices": [
    "setuptools",
    "setuptools-scm"
  ],
  "yabadaba": [
    "setuptools"
  ],
  "yacs": [
    "setuptools"
  ],
  "yahooweather": [
    "setuptools"
  ],
  "yalesmartalarmclient": [
    "setuptools"
  ],
  "yalexs": [
    "setuptools"
  ],
  "yalexs-ble": [
    "poetry-core",
    "setuptools"
  ],
  "yamale": [
    "setuptools"
  ],
  "yamlfix": [
    "pdm-pep517",
    "setuptools"
  ],
  "yamllint": [
    "setuptools"
  ],
  "yamlloader": [
    "setuptools"
  ],
  "yamlordereddictloader": [
    "setuptools"
  ],
  "yanc": [
    "setuptools"
  ],
  "yangson": [
    "poetry-core",
    "setuptools",
    "setuptools-scm"
  ],
  "yapf": [
    "setuptools"
  ],
  "yappi": [
    "setuptools"
  ],
  "yapsy": [
    "setuptools"
  ],
  "yara-python": [
    "setuptools"
  ],
  "yaralyzer": [
    "poetry"
  ],
  "yarg": [
    "setuptools"
  ],
  "yark": [
    "poetry-core"
  ],
  "yarl": [
    "setuptools",
    {
      "buildSystem": "cython",
      "from": "1.9.3"
    },
    {
      "buildSystem": "expandvars",
      "from": "1.9.3"
    },
    {
      "buildSystem": "tomli",
      "from": "1.9.3"
    }
  ],
  "yasi": [
    "setuptools"
  ],
  "yaspin": [
    "poetry-core",
    "setuptools"
  ],
  "yaswfp": [
    "setuptools"
  ],
  "yattag": [
    "setuptools"
  ],
  "ydiff": [
    "setuptools"
  ],
  "yeelight": [
    "flit-core",
    "setuptools"
  ],
  "yfinance": [
    "setuptools"
  ],
  "yoda": [
    "cython"
  ],
  "yolink-api": [
    "setuptools"
  ],
  "youless-api": [
    "setuptools"
  ],
  "youtokentome": [
    "cython",
    "setuptools"
  ],
  "youtube-dl": [
    "setuptools"
  ],
  "youtube-dl-light": [
    "setuptools"
  ],
  "youtube-search": [
    "setuptools"
  ],
  "youtube-search-python": [
    "setuptools"
  ],
  "youtube-transcript-api": [
    "setuptools"
  ],
  "youtubeaio": [
    "poetry-core"
  ],
  "yowsup": [
    "setuptools"
  ],
  "yoyo-migrations": [
    "setuptools"
  ],
  "ypy-websocket": [
    "hatchling"
  ],
  "yq": [
    "setuptools",
    "setuptools-scm"
  ],
  "yt-dlp": [
    "hatchling",
    "setuptools"
  ],
  "yt-dlp-light": [
    "hatchling",
    "setuptools"
  ],
  "yte": [
    "poetry-core",
    "setuptools"
  ],
  "ytmusicapi": [
    "setuptools",
    "setuptools-scm"
  ],
  "yubico-client": [
    "setuptools"
  ],
  "yubikey-manager": [
    "poetry-core"
  ],
  "yutto": [
    "poetry-core",
    "setuptools"
  ],
  "z3": [
    "setuptools"
  ],
  "z3-solver": [
    "setuptools"
  ],
  "z3c-checkversions": [
    "setuptools"
  ],
  "zadnegoale": [
    "setuptools"
  ],
  "zamg": [
    "poetry-core"
  ],
  "zarr": [
    "setuptools",
    "setuptools-scm"
  ],
  "zc-buildout": [
    "setuptools"
  ],
  "zc-buildout221": [
    "setuptools"
  ],
  "zc-lockfile": [
    "setuptools"
  ],
  "zcbor": [
    "setuptools"
  ],
  "zconfig": [
    "setuptools"
  ],
  "zcs": [
    "setuptools"
  ],
  "zdaemon": [
    "setuptools"
  ],
  "zeep": [
    "setuptools"
  ],
  "zephyr-python-api": [
    "setuptools"
  ],
  "zeroc-ice": [
    "setuptools"
  ],
  "zeroconf": [
    "cython",
    "poetry-core",
    "setuptools"
  ],
  "zerorpc": [
    "setuptools"
  ],
  "zeversolarlocal": [
    "flit-core",
    "setuptools"
  ],
  "zfec": [
    "setuptools"
  ],
  "zha-quirks": [
    "setuptools"
  ],
  "ziafont": [
    "setuptools"
  ],
  "ziamath": [
    "setuptools"
  ],
  "zict": [
    "setuptools"
  ],
  "zigpy": [
    "setuptools"
  ],
  "zigpy-cc": [
    "setuptools"
  ],
  "zigpy-deconz": [
    "setuptools"
  ],
  "zigpy-xbee": [
    "setuptools"
  ],
  "zigpy-zigate": [
    "setuptools"
  ],
  "zigpy-znp": [
    "setuptools"
  ],
  "zimports": [
    "setuptools"
  ],
  "zipp": [
    "setuptools",
    "setuptools-scm",
    "wheel"
  ],
  "zipseeker": [
    "setuptools"
  ],
  "zipstream": [
    "setuptools"
  ],
  "zipstream-new": [
    "setuptools"
  ],
  "zipstream-ng": [
    "setuptools"
  ],
  "zk": [
    "setuptools"
  ],
  "zlib-ng": [
    "setuptools"
  ],
  "zm-py": [
    "poetry-core",
    "setuptools"
  ],
  "zodb": [
    "setuptools"
  ],
  "zodbpickle": [
    "setuptools"
  ],
  "zope-broken": [
    "setuptools"
  ],
  "zope-cachedescriptors": [
    "setuptools"
  ],
  "zope-component": [
    "setuptools"
  ],
  "zope-configuration": [
    "setuptools"
  ],
  "zope-contenttype": [
    "setuptools"
  ],
  "zope-copy": [
    "setuptools"
  ],
  "zope-deferredimport": [
    "setuptools"
  ],
  "zope-deprecation": [
    "setuptools"
  ],
  "zope-dottedname": [
    "setuptools"
  ],
  "zope-event": [
    "setuptools"
  ],
  "zope-exceptions": [
    "setuptools"
  ],
  "zope-filerepresentation": [
    "setuptools"
  ],
  "zope-hookable": [
    "setuptools"
  ],
  "zope-i18nmessageid": [
    "setuptools"
  ],
  "zope-interface": [
    "setuptools"
  ],
  "zope-lifecycleevent": [
    "setuptools"
  ],
  "zope-location": [
    "setuptools"
  ],
  "zope-proxy": [
    "setuptools"
  ],
  "zope-schema": [
    "setuptools"
  ],
  "zope-size": [
    "setuptools"
  ],
  "zope-sqlalchemy": [
    "setuptools"
  ],
  "zope-testbrowser": [
    "setuptools"
  ],
  "zope-testing": [
    "setuptools"
  ],
  "zope-testrunner": [
    "setuptools"
  ],
  "zopfli": [
    "setuptools",
    "setuptools-scm"
  ],
  "zstandard": [
    "setuptools"
  ],
  "zstd": [
    "setuptools"
  ],
  "zulip": [
    "setuptools"
  ],
  "zwave-js-server-python": [
    "setuptools"
  ],
  "zwave-me-ws": [
    "poetry-core",
    "setuptools"
  ],
  "zxcvbn": [
    "setuptools"
  ],
  "zxing-cpp": [
    "setuptools-scm"
  ]
}<|MERGE_RESOLUTION|>--- conflicted
+++ resolved
@@ -11896,7 +11896,6 @@
     "setuptools-scm"
   ],
   "mockito": [
-<<<<<<< HEAD
     {
       "buildSystem": "setuptools",
       "until": "1.5.0"
@@ -11905,10 +11904,6 @@
       "buildSystem": "hatchling",
       "from": "1.5.0"
     }
-=======
-    "hatchling",
-    "setuptools"
->>>>>>> c14a02e7
   ],
   "mockupdb": [
     "setuptools"
